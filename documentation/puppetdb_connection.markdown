--- conflicted
+++ resolved
@@ -75,8 +75,20 @@
 
 The default value is false.
 
-<<<<<<< HEAD
-### High Availability configuration
+### `include_unchanged_resources` (PE only)
+
+> **Warning:** This setting is intended for use only in Puppet Enterprise (PE).
+> Using this setting with a PE PuppetDB package will only result in degraded
+> PuppetDB performance and PuppetDB will not store the unchanged resources data.
+
+This setting tells the PuppetDB terminus whether or not it should include
+unchanged resources data in a report when sending it to PuppetDB. If you do not
+want to store information about unchanged resources in a report, set this value
+to `false`.
+
+The default value in PE is `true`.
+
+### High Availability configuration (PE Only)
 
 These settings are designed for use in a high-availability deployment of PuppetDB, available in Puppet Enterprise. While they may appear to work in other configurations, their use is discouraged. In particular, absent the synchronization support in Puppet Enterprise, multiple PuppetDB instances can easily diverge from each other due to normal transient network issues. See the [PuppetDB HA Configuration Guide][ha_guide] for detailed configuration information.
 
@@ -101,22 +113,6 @@
 *PE-only*
 
 When writing data (submitting commands) to PuppetDB, this is the minimum number of machines to which the command must be successfully sent to consider the write successful. If the configured number of machines cannot be reached, Puppet runs will fail.
-=======
-### `include_unchanged_resources` (PE only)
-
-> **Warning:** This setting is intended for use only in Puppet Enterprise (PE).
-> Using this setting with a PE PuppetDB package will only result in degraded
-> PuppetDB performance and PuppetDB will not store the unchanged resources data.
-
-This setting tells the PuppetDB terminus whether or not it should include
-unchanged resources data in a report when sending it to PuppetDB. If you do not
-want to store information about unchanged resources in a report, set this value
-to `false`.
-
-The default value in PE is `true`.
-
-### `server` and `port` (Deprecated)
->>>>>>> 494faf92
 
 The default value is 1, which should be appropriate for most single- or dual-PuppetDB deployments.
 
