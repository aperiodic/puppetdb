--- conflicted
+++ resolved
@@ -110,15 +110,9 @@
   </li>
   <li><strong>Wire formats</strong>
     <ul>
-<<<<<<< HEAD
       <li><a href="{{puppetdb}}/api/wire_format/catalog_format_v9.html">Catalog wire format - v9</a></li>
       <li><a href="{{puppetdb}}/api/wire_format/facts_format_v5.html">Facts wire format - v5</a></li>
       <li><a href="{{puppetdb}}/api/wire_format/report_format_v8.html">Report wire format - v8</a></li>
-=======
-      <li><a href="{{puppetdb}}/api/wire_format/catalog_format_v8.html">Catalog wire format - v8</a></li>
-      <li><a href="{{puppetdb}}/api/wire_format/facts_format_v4.html">Facts wire format - v4</a></li>
-      <li><a href="{{puppetdb}}/api/wire_format/report_format_v7.html">Report wire format - v7</a></li>
->>>>>>> 478af686
       <li><a href="{{puppetdb}}/api/wire_format/deactivate_node_format_v3.html">Deactivate node wire format - v3</a></li>
     </ul>
   </li>
