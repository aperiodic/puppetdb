---
title: "PuppetDB 3.0 » Release Notes"
layout: default
canonical: "/puppetdb/latest/release_notes.html"
---

[configure_postgres]: ./configure.html#using-postgresql
[pg_trgm]: http://www.postgresql.org/docs/current/static/pgtrgm.html

<<<<<<< HEAD
3.0.0
-----

### Upgrading

* For the best-possible performance and scaling capacity, we recommend
 PostgreSQL version 9.4 or newer with the [`pg_trgm`][pg_trgm]
 extension enabled, as explained [here][configure_postgres], and we
 have officially deprecated versions earlier than 9.2. HSQLDB is
 only recommended for local development because it has a number of
 scaling and operational issues.

* Make sure that all of your PuppetDB instances are shut down, and
 only upgrade one at a time.

* Make sure to upgrade your puppetdb-terminus package (on the host
 where your Puppet Master lives), and restart your master service.

* There are some migrations provided in this release, that may mean
  you have to wait while these run after upgrading. Before upgrading
  you should also ensure you have as much free disk space as you have
  data, as migrations often require temporary duplication of table
  data to succeed.

* You may notice some additional system load for the first 30 to 60
  minutes once the application has started upgrading. This is
  expected, and is due to internal changes in the way we check if
  catalogs are up-to-date.

### Breaking Changes

This release retires all api versions before v4 and promotes v4 to be
the stable API. The following changes have been made since the last
stable release of PuppetDB, which included an experimental v4 API.

* Retire all previously deprecated commands ([PDB-840](https://tickets.puppetlabs.com/browse/PDB-840))

    The currently supported commands and versions are now:

    * replace catalog, v6
    * replace facts, v4
    * deactivate node, v2
    * store report, v5

* All API commands and responses now use underscores, instead of dashes.  ([PDB-698](https://tickets.puppetlabs.com/browse/PDB-698))

    This patch changes our API commands and responses to use underscores instead of
    dashes, which will make it easier to interface with PDB using languages like
    javascript and python.
    
* Change "name" key to "certname" ([PDB-1099](https://tickets.puppetlabs.com/browse/PDB-1099))

    For clarity and consistency across endpoints, the "name" key has
    been changed to "certname" where appropriate. This affects
    responses from the /v4/catalogs endpoint, queries to it, and the
    "replace catalog" and "replace facts" commands.

* Add "noop" flag to reports ([PDB-1177](https://tickets.puppetlabs.com/browse/PDB-1177))

    This adds a "noop" field to the reports object, which is a
    required boolean flag indicating whether the run producing the
    report was a --noop.

* Remove 'com.' prefix from JMX and ActiveMQ endpoints ([PDB-863](https://tickets.puppetlabs.com/browse/PDB-863))

    The 'com.' prefix has been removed from the JMX and ActiveMQ endpoints. They are now in the
    puppetlabs.puppetdb namespace. 

* Retire support for PostgreSQL versions less than 9.3 ([PDB-775](https://tickets.puppetlabs.com/browse/PDB-775))

* Retire support for Debian 6 & Ubuntu 10.04 ([PDB-663](https://tickets.puppetlabs.com/browse/PDB-663))

* Retire `[global]` configuration key event-query-limit ([PDB-693](https://tickets.puppetlabs.com/browse/PDB-693))

* Retire `[database]` configuration key node-ttl-days ([PDB-644](https://tickets.puppetlabs.com/browse/PDB-644))

* Retire `[jetty]` configuration key certificate-whitelist ([PDB-886](https://tickets.puppetlabs.com/browse/PDB-886))

    This now lives in the `[puppetdb]` section. 

* PuppetDB now uses the Ezbake build system ([PDB-663](https://tickets.puppetlabs.com/browse/PDB-663))

    * The old system is still around, until we work out how to do source
      based installations of PuppetDB in this new world. This will be done as
      another piece of work separately.
    * Use the nrepl trapperkeeper service. We provide a warning if
      users use the old `[repl]` block. Instead users must define the
      `[nrepl]` block, and it is no longer possible to choose a `type`
      of repl service.
    * Binaries are now installed in /usr/bin instead of /usr/sbin as per the ezbake
      standards.
    * Lots of template files were transferred into resource/ext, this is what ezbake
      expects.
    * Documentation has moved inside /usr/share/puppetdb/docs to a new location
      depending on the distribution. This is to follow the ezbake standards.
    * Many symlinks were removed from /usr/share/puppetdb that were pointing
      at the /var/lib/puppetdb and /etc/puppetdb/ spaces. This finishes a partially
      completed migration from the past. 

### Deprecations

* Deprecate `[global]` configuration key url-prefix ([PDB-1070](https://tickets.puppetlabs.com/browse/PDB-1070))

    This commit deprecates the use of the `url-prefix` config setting
    under the `[global]` header. If you are currently using this
    setting, you should migrate your configuration as follows:

    * Move your config file to a new directory, called `config` for example.
    * Create a new file in the same directory called `jetty.conf` with this content:
        ```
        web-router-service: {
            "puppetlabs.puppetdb.cli.services/puppetdb-service": "/my-prefix"
        }
        ```

    * Remove the `url-prefix` key from your main config file. 
    * When starting puppetdb, pass your new config _directory_ after `-c` instead of your old config file. 

### New Features

* Add support for hyphenated classnames, supported by Puppet 2.7.x - 3.7.x. ([PDB-1024](https://tickets.puppetlabs.com/browse/PDB-1024))

* Add a '-v' flag to the CLI to get the PuppetDB version. 

* The `reports` database table was using the hash string as its
  primary key, we know have switched to using a smaller bigint primary
  key for that table, which should result in faster joins in most
  cases, and hopefully smaller foreign key indexes sizes for tables
  relating to
  `reports`. ([PDB-1218](https://tickets.puppetlabs.com/browse/PDB-1218))

* The reports endpoint now implements the `latest_report?` query, which
  filters the response to only include reports that are from the
  latest puppet run for each node.
  ([PDB-1244](https://tickets.puppetlabs.com/browse/PDB-1244))

* We have dropped the latest_reports table in favor of storing a reference to
  the latest report of each certname in the certnames table.
  ([PDB-1254](https://tickets.puppetlabs.com/browse/PDB-1254))

* The load testing tool can now optionally use a default set of testing data or
derive data from a PuppetDB export tarball.

#### API changes

* The query parameter for `/v4/events` is now optional ([PDB-1132](https://tickets.puppetlabs.com/browse/PDB-1132))
    
* Add pagination to service query method ([PDB-1071](https://tickets.puppetlabs.com/browse/PDB-1071))

    Add a `paging_options` argument to the service query method.

* Make `/v4/catalogs` queryable ([PDB-1028](https://tickets.puppetlabs.com/browse/PDB-1028))
    
* Add `producer_timestamp` field to factsets and catalogs ([PDB-489](https://tickets.puppetlabs.com/browse/PDB-489))

    On factsets the field is queryable and orderable. 

* Add `resource_events` key to the `store report` command ([PDB-1072](https://tickets.puppetlabs.com/browse/PDB-1072))

    API responses can now be easily used for resubmission as a
    report. This will be helpful in the HA context, where it will reduce
    the number of requests needed to synchronize reports.

* Support `extract` as a top level query operator ([PDB-207](https://tickets.puppetlabs.com/browse/PDB-207))

    This supports a single column or multiple columns. It has been tested for
    facts, events, nodes, reports and resources

#### Operational

* Add Apache-style access logging to PuppetDB packages, and enable it by default  ([PDB-477](https://tickets.puppetlabs.com/browse/PDB-477))

* Add a `--url-prefix` option to the import and export commands in the PuppetDB CLI  ([PDB-1068](https://tickets.puppetlabs.com/browse/PDB-1068))

    This allows import and export to work against a PuppetDB configured with a url prefix. 

* Add the `[puppetdb] disable-update-checking` configuration key ([PDB-158](https://tickets.puppetlabs.com/browse/PDB-158))

    The value defaults to false; see the [configuration](./configure.html) documentation for more details. 

* Support fallback PuppetDB connections ([PDB-954](https://tickets.puppetlabs.com/browse/PDB-954))

    When configuring your connection to PuppetDB, you can now specify a fallback. 
    Instead of the old `server` and `port` config, you can now use a
    `server_urls` config that contains the full path to one or more PuppetDB
    URLs. The old server/port format is still supported.

    This commit also supports a new `server_url_timeout` config. If the
    PuppetDB instance has not responded in the specified number of
    seconds (defaults to 30) it will fail and roll to the next PuppetDB
    url (if one is provided).

* Add factset hash to `replace-facts!` ([PDB-898](https://tickets.puppetlabs.com/browse/PDB-898))

    This commit associates a hash of each factset with the metadata of the factset
    to allow us to easily tell if fact values have changed.

### Bug Fixes and Maintenance

* Improve whitelist failure message ([PDB-1003](https://tickets.puppetlabs.com/browse/PDB-1003))

* Normalize resource event timestamps before storage ([PDB-1241](https://tickets.puppetlabs.com/browse/PDB-1241))

* Add tags to catalog hash ([PDB-332](https://tickets.puppetlabs.com/browse/PDB-332))

* Improve handling of invalid queries ([PDB-950](https://tickets.puppetlabs.com/browse/PDB-950))

* Remove timestamps from factset hash calculation ([PDB-1199](https://tickets.puppetlabs.com/browse/PDB-1199))

* Upgrade to latest trapperkeeper ([PDB-1095](https://tickets.puppetlabs.com/browse/PDB-1095))

* Warn user with unknown config items ([PDB-1067](https://tickets.puppetlabs.com/browse/PDB-1067))

* Fixed a bug in extract with 2 element expressions ([PDB-1064](https://tickets.puppetlabs.com/browse/PDB-1064))

    Previously the query engine would fail if a top-level extract's
    expression had only two elements
    (i.e. `["not" ["=" "certname" "foo.com]]`). This commit adds a
    guard to the extracts used for nested queries to ensure it doesn't
    catch the two clause version of top-level extract.

* Add validation for top-level `extract` fields.  ([PDB-1043](https://tickets.puppetlabs.com/browse/PDB-1043))

* Add validation for `in`/`extract` fields in that are passed in vector form.  ([PDB-722](https://tickets.puppetlabs.com/browse/PDB-722))

* Remove `puts` statements from PuppetDB terminus ([PDB-1020](https://tickets.puppetlabs.com/browse/PDB-1020))

* Retire `facts.strip_internal` (terminus) ([PDB-971](https://tickets.puppetlabs.com/browse/PDB-971))

    This patch adds a `maybe_strip_internal` method to Puppet::Node::Facts::Puppetdb
    that will call `Facts#strip_internal` if the method exists, but Facts#values if
    not. This will allow our terminus to remain backwards compatible when Puppet
    retires the `strip_internal` method and the `timestamp` fact.

* Allow factset hashes to be nil in db

    This is necessary for factsets to function after the PDB-898 migration,
    since existing factsets are not being hashed.

* Fix errors on PDB shutdown ([PDB-880](https://tickets.puppetlabs.com/browse/PDB-880))

    This patch bumps activemq to 5.7.0.  This seems to prevent two errors that
    would sometimes occur on shutdown, one where the broker was stopped before its consumers
    were removed and another where KahaDB batching fails to reset due to the PageFile
    not being loaded.

* Refresh service configuration on package upgrades

    Previously, upgrades were not properly refreshing the service
    information. This adds a conditional restart on upgrades.

* Update rpm spec and systemd service file for pidfile handling

    Previously, the rpm package was creating /var/run/puppetdb at install time for
    pidfile storage. This will break on modern Fedora/RHEL and SUSE systems as
    /var/run (which is a symlink to /run) uses tmpfs and will not persist through a
    reboot.
    
    As the systemd service type is "simple", meaning non-forking, systemd
    manages the process directly, and the PIDfile is not needed or used on
    those platforms.

* Update rpm spec to support systemd in el/fedora and suse

* Update metrics on PDB start ([PDB-653](https://tickets.puppetlabs.com/browse/PDB-653))

    Previously the DLO metrics only updated on a failed command submission, which
    meant restarting PDB would blank the metrics until the next failure. This patch
    initializes DLO metrics on PDB startup if the DLO directory, which is created
    on first failure, already exists.

* Add thread names to logging

    Add thread names to the various logback.xml configuration files
    in this project. This provides us with better traceability when attempting
    to understand where a log message came from.

* The first request to PuppetDB after DB backend restart fails ([PDB-707](https://tickets.puppetlabs.com/browse/PDB-707))

### Documentation Updates

* Add documentation on terminus failover support ([PDB-486](https://tickets.puppetlabs.com/browse/PDB-486))

* Document the web-router-service ([PDB-1070](https://tickets.puppetlabs.com/browse/PDB-1070))

* Update operators doc link for PostgreSQL 9.3 ([PDB-775](https://tickets.puppetlabs.com/browse/PDB-775))

* Add docs for new CRL and cert-chain TK features ([PDB-347](https://tickets.puppetlabs.com/browse/PDB-347))

* Fix the `replace-facts` commands API examples

### Contributors

TODO
=======
2.3.2
-----

PuppetDB 2.3.2 is a backwards-compatible bugfix release that corrects
two problems which could prevent migration to the database format
introduced in 2.3.1.  Neither problem presented risk of data loss, and
users that upgraded successfully will not be affected by these
changes.

### Upgrading

* For the best-possible performance and scaling capacity, we recommend
  PostgreSQL version 9.4 or newer with the [`pg_trgm`][pg_trgm]
  extension enabled, as explained [here][configure_postgres], and we
  have officially deprecated versions earlier than 9.2.  HSQLDB is
  only recommended for local development because it has a number of
  scaling and operational issues.

* Make sure that all of your PuppetDB instances are shut down, and
  only upgrade one at a time.

* Make sure to upgrade your puppetdb-terminus package (on the host
  where your Puppet master lives), and restart your master service.

### Contributors

Rob Browning

### Changes

#### Bug Fixes and Maintenance

* The database migration required by the garbage collection fix
  in 2.3.1 should no longer refuse to complete when the existing
  database contains values with different types, but the same path, in
  different factsets, i.e. (factset path value):

      1 "pip_version" false
      2 "pip_version" "1.5.6-5"

  ([PDB-1362](https://tickets.puppetlabs.com/browse/PDB-1362))

* PuppetDB won't assume that it can retrieve the public database table
  names (initially assumed in 2.3.1).
  ([PDB-1363](https://tickets.puppetlabs.com/browse/PDB-1363))
>>>>>>> a86e5b9c

2.3.1
-----

PuppetDB 2.3.1 is a backwards-compatible bugfix release that may
notably increase performance for larger installations.

### Upgrading

* For the best-possible performance and scaling capacity, we recommend
  PostgreSQL version 9.4 or newer with the [`pg_trgm`][pg_trgm]
  extension enabled, as explained [here][configure_postgres], and we
  have officially deprecated versions earlier than 9.2.  HSQLDB is
  only recommended for local development because it has a number of
  scaling and operational issues.

* Make sure that all of your PuppetDB instances are shut down, and
  only upgrade one at a time.

* Make sure to upgrade your puppetdb-terminus package (on the host
  where your Puppet master lives), and restart your master service.

### Contributors

John Duarte, Ken Barber, Matthaus Owens, Nick Fagerlund, Russell Mull,
Wyatt Alt, Rob Browning, Ryan Senior, juniorsysadmin

### Changes

* The tk-jetty9-version has been upgraded from 1.2.0 to 1.3.0.
  ([PDB-1307](https://tickets.puppetlabs.com/browse/PDB-1307))

#### Bug Fixes and Maintenance

* We have reworked out table schema and fact value garbage
  collection to ensure that concurrent updates cannot lead
  to fact GC failures.  Before this fix PuppetDB, under high load,
  could end up in a situation which would produce PostgreSQL log
  messages like this:

    ERROR:  update or delete on table "fact_paths" violates foreign key constraint "fact_values_path_id_fk" on table "fact_values"
    DETAIL:  Key (id)=(11) is still referenced from table "fact_values".
    STATEMENT:  COMMIT

  The fix for this problem may also significantly increase PuppetDB's
  performance in some situations.
  ([PDB-1031](https://tickets.puppetlabs.com/browse/PDB-1031)
   [PDB-1224](https://tickets.puppetlabs.com/browse/PDB-1224)
   [PDB-1225](https://tickets.puppetlabs.com/browse/PDB-1225)
   [PDB-1226](https://tickets.puppetlabs.com/browse/PDB-1226)
   [PDB-1227](https://tickets.puppetlabs.com/browse/PDB-1227))

* Report timestamps should be hashed consistently now.
  ([PDB-1286](https://tickets.puppetlabs.com/browse/PDB-1286))

* The facter requirement has been removed from the RPM specfile.
  ([PDB-1303](https://tickets.puppetlabs.com/browse/PDB-1303))

#### Documentation

* The documentation has been updated for Puppet 4.
  ([PDB-1305](https://tickets.puppetlabs.com/browse/PDB-1305))

* Omitted .html extensions have been added to some the links in the
  2.3.0 release notes.

* The documentation sidebar (TOC) is now hosted in the PuppetDB
  repository. ([PDB-1319](https://tickets.puppetlabs.com/browse/PDB-1319))

2.3.0
-----

PuppetDB 2.3.0 is a backwards-compatible release that adds support for
Puppet 4.

### Upgrading

* For the best-possible performance and scaling capacity, we recommend
  PostgreSQL version 9.4 or newer with the [`pg_trgm`][pg_trgm]
  extension enabled, as explained [here][configure_postgres], and we
  have officially deprecated versions earlier than 9.2.  HSQLDB is
  only recommended for local development because it has a number of
  scaling and operational issues.

* Make sure that all of your PuppetDB instances are shut down, and
  only upgrade one at a time.

* Make sure to upgrade your puppetdb-terminus package (on the host
  where your Puppet master lives), and restart your master service.

### Contributors

Andrew Roetker, Erik Dalén, Jean Bond, Ken Barber, Preben Ingvaldsen,
Rob Braden, Rob Browning, Rob Nelson, Roger Ignazio, Russell Mull,
Ryan Senior, and Wyatt Alt

### Changes

#### New Features

* PuppetDB now supports Puppet 4
  ([RE-3879](https://tickets.puppetlabs.com/browse/RE-3879))

* To support Puppet 2.7.x - 3.7.x. PuppetDB now handles hyphenated
  classnames
  ([PDB-1024](https://tickets.puppetlabs.com/browse/PDB-1024)
  [PDB-1277](https://tickets.puppetlabs.com/browse/PDB-1277))

#### Deprecations

* The `certificate-whitelist` setting has been moved from `[jetty]` to
  the `[puppetdb]` section of the configuration file, and the old
  location has been deprecated.
  ([PDB-813](https://tickets.puppetlabs.com/browse/PDB-813))

#### Bug Fixes and Maintenance

* NULL environment_ids should no longer prevent garbage collection.
  ([PDB-1076](https://tickets.puppetlabs.com/browse/PDB-1076))

    If a factset, report, or catalog is migrated from an earlier
    PuppetDB version or is submitted via an earlier puppetdb-terminus
    version, it will have NULL for the environment_id.  Previously
    that could prevent PuppetDB from cleaning up any environments at
    all.  The fix should also improve collection performance.

* The puppet-env script should no longer contain invalid code.
  Previously commands could end up on the same line, preventing (for
  example) environment variables from being set
  correctly. ([PDB-1212](https://tickets.puppetlabs.com/browse/PDB-1212))

* PuppetDB now uses the new Puppet Profiler API.
  ([PUP-3512](https://tickets.puppetlabs.com/browse/PUP-3512))

* `Profiler.profile()` should now be called with the correct arguments
  across all supported versions.
  ([PDB-1029](https://tickets.puppetlabs.com/browse/PDB-1029))

* PuppetDB has migrated to a newer version of Trapperkeeper which
  among other things, should help alleviate some startup failures on
  systems with larger CPU core counts.
  ([PDB-1247](https://tickets.puppetlabs.com/browse/PDB-1247))

* The factset endpoint should no longer accept some unused and
  unintentionally accepted arguments.

#### Documentation

* The documentation for the `<=` and `>=`
  [operators](./api/query/v2/operators.html) has been fixed (the
  descriptions were incorrectly reversed).

* The firewall and SELinux requirements have been documented
  [here](./connect_puppet_master.html).
  ([PDB-137](https://tickets.puppetlabs.com/browse/PDB-137))

* Broken links have been fixed in the
  [connection](./connect_puppet_master.html) and [commands](./api/commands.html)
  documentation.

* A missing `-L` option has been added to a curl invocation
  [here](./install_from_souce.html).

* An incorrect reference to "Java" has been changed to "JVM" in the
  [configuration](./configure.html) documentation.

* The relationship between "MQ depth" and "Command Queue depth" has
  been clarified in the [tuning and maintenance](./maintain_and_tune.html)
  documentation.

* An example that uses curl with SSL to communicate with Puppet
  Enterprise has been added to the [curl](./api/query/curl.html)
  documentation.

* Some minor edits have been made to the
  [fact-contents](./api/query/v4/fact-contents.html),
  [connection](./connect_puppet_master.html), and
  [KahaDB Corruption](./trouble_kahadb_corruption.html) documentation.

#### Testing

* The tests have been adjusted to accommodate Puppet 4.
  ([PDB-1052](https://tickets.puppetlabs.com/browse/PDB-1052)
  [PDB-995](https://tickets.puppetlabs.com/browse/PDB-995)
  [PDB-1271](https://tickets.puppetlabs.com/browse/RE-1271)
  [68bf176e0bd4d51c1ba3](https://github.com/puppetlabs/puppetdb/commit/68bf176e0bd4d51c1ba36909f4966671379a775e)
  [9ef68b635d1bb1f5338b](https://github.com/puppetlabs/puppetdb/commit/9ef68b635d1bb1f5338b3e40034a2ed787f2e107))

* The memory limit has been raised to 4GB for Travis CI tests.
  ([PDB-1202](https://tickets.puppetlabs.com/browse/PDB-1202))

* For now, the Fedora acceptance tests pin Puppet to 3.7.3.
  ([PDB-1200](https://tickets.puppetlabs.com/browse/PDB-1200))

* The Puppet version used by the spec tests can now be specified.
  ([PDB-1012](https://tickets.puppetlabs.com/browse/PDB-1012))

    The desired puppet version can be selected by setting the
    puppet_branch environment variable.  Values of `latest` and
    `oldest` will select the latest and oldest supported versions of
    puppet respectively.

* The bundler `--retry` argument is now used during acceptance
  testing.

* Retriable has been pinned to version `~> 1.4` to avoid Ruby 1.9.x
  incompatible versions.

* The tree-generator should be less likely to generate inappropriate test data.
  ([PDB-1109](https://tickets.puppetlabs.com/browse/PDB-1109))

* The source of the Leiningen command has been updated.
  ([OPS-5175](https://tickets.puppetlabs.com/browse/OPS-5175))

* The ec2 acceptance test template's el-5 image has been updated.
  ([7cd01ac051c719c6c768](https://github.com/puppetlabs/puppetdb/commit/68bf176e0bd4d51c1ba36909f4966671379a775e))

* Some v4 node test failures should no longer be hidden.
  ([PDB-1017](https://tickets.puppetlabs.com/browse/PDB-1017))

* Pull request testing now invokes a script from the repository
  instead of the Jenkins job.
  ([PDB-1034](https://tickets.puppetlabs.com/browse/PDB-1034))

* The Gemfile pins i18n to `~> 0.6.11` for Ruby 1.8.7 to prevent
  activesupport from pulling in a version of i18n that isn't
  compatible with Ruby 1.8.7.

* The acceptance tests now use Virtual Private Cloud (VPC) hosts.

* The Beaker AWS department (`BEAKER_department`) is now set to
  `eso-dept` for the acceptance tests to improve AWS usage reporting.

* The legacy certificate whitelist test has been fixed.
  ([PDB-1247](https://tickets.puppetlabs.com/browse/PDB-1247))

2.2.2
-----

PuppetDB 2.2.2 is a backwards-compatible security release to update our default
ssl settings and tests in response to the POODLE SSLv3 vulnerability disclosed 10/14/2014.

(see http://web.nvd.nist.gov/view/vuln/detail?vulnId=CVE-2014-3566)

### Before Upgrading

* For best-possible performance and scaling capacity, we recommend using the latest version of PostgreSQL (9.3 or higher).
We have officially deprecated PostgreSQL 9.1 and below. If you are using HSQLDB for production,
we also recommended switching to PostgreSQL at least 9.3, as HSQLDB has a number of scaling
and operational issues and is only recommended for testing and proof of concept installations.

* For PostgreSQL 9.3 we advise that users install the PostgreSQL extension `pg_trgm` for increased
indexing performance for regular expression queries. Using the command `create extension pg_trgm`
as PostgreSQL super-user and before starting PuppetDB will allow these new indexes to be created.

* Ensure during a package upgrade that you analyze any changed configuration files. For Debian
you will receive warnings when upgrading interactively about these files, and for RedHat based
distributions you will find that the RPM drops .rpmnew files that you should diff and ensure
that any new content is merged into your existing configuration.

* Make sure all your PuppetDB instances are shut down and only upgrade one at a time.

* As usual, don't forget to also upgrade your puppetdb-terminus package
(on the host where your Puppet master lives), and restart your
master service.

* If you receive the error "Could not open
/etc/puppet/log4j.properties" or "Problem parsing XML document",
this is because we have changed the packaged config.ini to point at a new logging configuration file:
logback.xml. However during package installation some package managers
will cowardly refuse to just update config.ini, this in particular
affects RPM. After upgrading you should ensure any .rpmnew files are
reviewed and that changes to our vendored version are now merged with
your version of config.ini on disk. See
[PDB-656](https://tickets.puppetlabs.com/browse/PDB-656) for more details.

* If you are running Ubuntu 12.04 and Ruby 1.9.3-p0 you may find
that you will sometimes receive the error "idle timeout expired" in your
Puppet agent/master logs and your PuppetDB logs. This is due to a bug
in that version of Ruby in particular. See
[PDB-686](https://tickets.puppetlabs.com/browse/PDB-686) for more details.

### Contributors

Ken Barber, Ryan Senior

#### Security
* [PDB-962](https://tickets.puppetlabs.com/browse/PDB-962)

    This commit changes the default ssl protocol in the Jetty config from SSLv3 to TLSv1.
    If the user has specified SSLv3, this is allowed, but the user will be warned.

#### Testing
* [PDB-964](https://tickets.puppetlabs.com/browse/PDB-964)

    Change tests to use TLSv1 to avoid dependency issues on sites dropping TLSv1.

* [PDB-952](https://tickets.puppetlabs.com/browse/PDB-952)

     Add acceptance tests for CentOS 7

#### Documentation

* Update docs to include --tlsv1 in all https curl examples

2.2.1
-----

PuppetDB 2.2.1 consists of bug fixes and documentation updates and is
backwards compatible with PuppetDB 2.2.0.

### Before Upgrading

* For best-possible performance and scaling capacity, we recommend using the latest version of PostgreSQL (9.3 or higher).
We have officially deprecated PostgreSQL 9.1 and below. If you are using HSQLDB for production,
we also recommended switching to PostgreSQL at least 9.3, as HSQLDB has a number of scaling
and operational issues and is only recommended for testing and proof of concept installations.

* For PostgreSQL 9.3 we advise that users install the PostgreSQL extension `pg_trgm` for increased
indexing performance for regular expression queries. Using the command `create extension pg_trgm`
as PostgreSQL super-user and before starting PuppetDB will allow these new indexes to be created.

* Ensure during a package upgrade that you analyze any changed configuration files. For Debian
you will receive warnings when upgrading interactively about these files, and for RedHat based
distributions you will find that the RPM drops .rpmnew files that you should diff and ensure
that any new content is merged into your existing configuration.

* Make sure all your PuppetDB instances are shut down and only upgrade one at a time.

* As usual, don't forget to also upgrade your puppetdb-terminus package
(on the host where your Puppet master lives), and restart your
master service.

* If you receive the error "Could not open
/etc/puppet/log4j.properties" or "Problem parsing XML document",
this is because we have changed the packaged config.ini to point at a new logging configuration file:
logback.xml. However during package installation some package managers
will cowardly refuse to just update config.ini, this in particular
affects RPM. After upgrading you should ensure any .rpmnew files are
reviewed and that changes to our vendored version are now merged with
your version of config.ini on disk. See
[PDB-656](https://tickets.puppetlabs.com/browse/PDB-656) for more details.

* If you are running Ubuntu 12.04 and Ruby 1.9.3-p0 you may find
that you will sometimes receive the error "idle timeout expired" in your
Puppet agent/master logs and your PuppetDB logs. This is due to a bug
in that version of Ruby in particular. See
[PDB-686](https://tickets.puppetlabs.com/browse/PDB-686) for more details.

### Contributors

Justin Holguin, Ken Barber, Kylo Ginsberg, Russell Sim, Ryan Senior and Wyatt Alt.

### Database and Performance

* [PDB-900](https://tickets.puppetlabs.com/browse/PDB-900) Make performance improvements to fact values GC process

    Switched from a background thread to cleanup orphaned fact_values to one
    that deletes as it goes. Switching to deferred constraints also
    significantly improved performance on PostgreSQL. Deferred constraints are
    not available in HSQLDB, but since HSQLDB is unlikely to be running at the
    scale that will surface the issue, simply switching to delete-as-you-go
    should be sufficient to mitigate the issue to the extent that HSQL
    installations are affected.

### Bug Fixes and Maintenance

* [PDB-847](https://tickets.puppetlabs.com/browse/PDB-847) remove GlobalCheck for PE compatibility

    This patch deletes the GlobalCheck method that ran before each call to
    the PDB indirectors to check that the running version of Puppet was greater
    than 3.5. The check is redundant because Puppet 3.5 is a requirement for
    puppetdb-terminus and was causing a bug by mis-parsing PE semvers.

* [PDB-707](https://tickets.puppetlabs.com/browse/PDB-707) The first request to PuppetDB after DB backend restart fails

    This patch adds retry handling for 57P01 failures, which result in an
    PSQLException with a status code of 08003. The patch has been made
    forward compatible by catching all SQLExceptions with this status code.

    Version 0.8.0-RELEASE of Bonecp does not throw the correct sql state code
    today, however a patch has been raised to make this happen so we can
    upgrade to this version in the future.

* [PDB-653](https://tickets.puppetlabs.com/browse/PDB-653) DLO metrics don't update on PDB startup

    Previously, the DLO metrics only updated on a failed command submission, which
    meant restarting PDB would blank the metrics until the next failure. This patch
    initializes DLO metrics on PDB startup if the DLO directory, which is created
    on first failure, already exists.

* [PDB-865](https://tickets.puppetlabs.com/browse/PDB-865) PDB 2.2 migration fails when nodes have no facts

    This patch handles an error that occurs if a user attempts the 2.2 upgrade
    with nodes that have no associated facts in the database, and adds some
    additional testing around the migration.

* [PDB-868](https://tickets.puppetlabs.com/browse/PDB-868) Add exponential backoffs for db retry logic

    This patch increases the number of retries and adds exponential backoff
    logic to avoid the case where the database is still throwing errors for a short
    period of time. This commonly occurs during database restarts.

* [PDB-905](https://tickets.puppetlabs.com/browse/PDB-905) Fix containment-path for skipped events

    We had removed some < v4 reporting code as part of the last release, but I had
    also accidentally removed containment-path for skipped events. This was an
    effort to drop older Puppet support basically.

    This patch fixes that problem, and fixes the tests.

    I've also cleaned up a couple of other typos and style items, plus
    removed one more case of < v4 report format checking.

* [PDB-904](https://tickets.puppetlabs.com/browse/PDB-904) Switch fact_values.value_string trgm index to be GIN not GIST

    There were reports of crashing due to a bug in pg_trgm indexing when a
    large fact value was loaded into PuppetDB.

    This patch removes the old index via migration, and will then replace it
    with the index handling mechanism.

* Add thread names to logging

    This patch adds thread names to the various logback.xml configuration files
    in this project. This provides us with better traceability when attempting
    to understand where a log message came from.

### Documentation

* [DOCUMENT-18](https://tickets.puppetlabs.com/browse/DOCUMENT-18) Mention DLO cleanup in docs

* [PDB-347](https://tickets.puppetlabs.com/browse/PDB-347) Add docs for new CRL and cert-chain TK features

* Updated contributor link to https://cla.puppetlabs.com/

### Testing

* [PDB-13](https://tickets.puppetlabs.com/browse/PDB-13) Add acceptance test for Debian Wheezy

    This patch adds Debian Wheezy to our acceptance tests.

* Allow beaker rake task to accept preserve-hosts options

    In the past it just allowed true/false, but the current beaker accepts a series
    of options, including 'onfail'. This change passes through the value specified
    in the environment variable BEAKER_PRESERVE_HOSTS.

* Remove deprecated open_postgres_port option from puppetdb helper class

2.2.0
-----

This release was primarily focused on providing structured facts support for PuppetDB. Structured facts
allow a user to include hashes and arrays in their fact data, but also it provides the availability of
proper typing to include the storage of integers, floats, booleans as well as strings.

This release introduces the ability to store structured facts in PuppetDB, and use some new enhanced API's
to search and retrieve that data also.

With this change we have introduced the capability to store and retrieve trusted facts, which
are stored and retrieved in the same way as structured facts.

### Before Upgrading

* It is recommended for greater scaling capabilities and performance, to use the latest version of PostgreSQL (9.3 or higher).
We have officially deprecated PostgreSQL 9.1 and below. If you are using HSQLDB for production,
it is also recommended that you switch to PostgreSQL at least 9.3, as HSQLDB has a number of scaling
and operational issues, and is only recommended for testing and proof of concept installations.

* For PostgreSQL 9.3 you are advised to install the PostgreSQL extension `pg_trgm` for increased
indexing performance for regular expression queries. Using the command `create extension pg_trgm`
as PostgreSQL super-user and before starting PuppetDB will allow these new indexes to be created.

* Ensure during a package upgrade that you analyze any changed configuration files. For Debian
you will receive warnings when upgrading interactively about these files, and for RedHat based
distributions you will find that the RPM drops .rpmnew files that you should diff and ensure
that any new content is merged into your existing configuration.

* Make sure all your PuppetDB instances are shut down and only upgrade one at a time.

* As usual, don't forget to upgrade your puppetdb-terminus package
also (on the host where your Puppet master lives), and restart your
master service.

* If you receive the error "Could not open
/etc/puppet/log4j.properties" or "Problem parsing XML document",
this is because we have changed the packaged config.ini to point at a new logging configuration file:
logback.xml. However during package installation some package managers
will cowardly refuse to just update config.ini, this in particular
affects RPM. After upgrading you should ensure any .rpmnew files are
reviewed and that changes to our vendored version are now merged with
your version of config.ini on disk. See
[PDB-656](https://tickets.puppetlabs.com/browse/PDB-656) for more details.

* If you are running Ubuntu 12.04 and Ruby 1.9.3-p0 then you may find
that you will sometimes receive the error "idle timeout expired" in your
Puppet agent/master logs, and your PuppetDB logs. This is due to a bug
in that version of Ruby in particular. See
[PDB-686](https://tickets.puppetlabs.com/browse/PDB-686) for more details.

### Contributors

Brian Cain, Eric Timmerman, Justin Holguin, Ken Barber, Nick Fagerlund, Ryan Senior and Wyatt Alt.

### New Features

#### New Endpoints

* [/v4/fact-contents](./api/query/v4/fact-contents.html)

    This end-point provides a new view on fact data, with structure in mind. It provides a way to
    traverse a structured facts paths and their values to search for and retrieve data contained deep within hashes,
    arrays and combinations there-of.

* [/v4/fact-paths](./api/query/v4/fact-paths.html)

    To aid with client application autocompletion and ahead-of-time fact schema layout this endpoint
    will provide the client with a full list of potential fact paths and their value types. This data
    is primarily used by user agents that wish to perhaps confine input via a form, or provide some
    level of autocompletion advice for a user typing a fact search.

* [/v4/factsets](./api/query/v4/factsets.html)

    This endpoint has been created to facilitate retrieval of factsets submitted
    for a node. With structured facts support, this includes preserving the type of the fact
    which may include a hash, array, real, integer, boolean or string.

    We have now switched to using this endpoint for the purposes of `puppetdb export`.
    This allows us to grab a whole node factsets in one go, in the past we would have to reassemble multiple top
    level facts to achieve the same results.

#### Changes to Endpoints

* [/v4/facts](./api/query/v4/facts)

    This endpoint is now capable of returning structured facts. Facts that contain hashes, arrays, floats, integers,
    booleans, strings (and combinations thereof) will be preserved when stored and able to now be returned via this
    endpoint.

* [/v3/facts](./api/query/v3/facts)

    This endpoint will return JSON stringified structured facts to preserve backwards compatibility.

#### Operators

* [`in` and `extract` (version 4)](./api/query/v4/operators.html#in)

    We have modified the v4 IN and EXTRACT operators to accept multiple fields at once.
    This allows the following...

        ["and" ["in", "name",
                 ["extract", "name", [select-fact-contents ["=","value",10]]]]
               ["in", "certname",
                 ["extract", "certname", [select-fact-contents ["=", "value", 10]]]]]

    to be re-written as

        ["in", ["name","certname"],
          ["extract", ["name", "certname"], ["select-fact-contents", ["=", "value", 10]]]]

    This was made to allow users to combine the `fact-contents` endpoint with the `facts` endpoint to combine the power
    of hierachical searching and aggregate results.

* [`~>` (version 4)](./api/query/v4/operators.html#regexp-array-match)

    This new operator was designed for the `path` field type to allow for matching a path
    against an array of regular expressions. The only endpoints that contains such fields today
    are [/v4/fact-contents](./api/query/v4/fact-contents.html) and [/v4/fact-paths](./api/query/v4/fact-paths).

#### Commands

In preparation for some future work, we have provided the ability to pass a `producer-timestamp` field via the `replace facts` and `replace catalogs` commands.
For `replace facts` we have also added the ability to pass any JSON object as the keys to the `value` field.

Due to these two changes, we have cut new versions of these commands for this release:

* [`replace catalog` version 5](./api/wire_format/catalog_format_v5.html)
* [`replace facts` version 3](./api/wire_format/facts_format_v3.html)

The older versions of the commands are immediately deprecated.

#### Terminus

The terminus changes for structured facts are quite simple, but significant:

* We no longer convert structured data to strings before submission to PuppetDB.
* Trusted facts have now been merged into facts in our terminus under the key `trusted`.

This means that for structured and trusted fact support all you have to do is enable them in Puppet,
and PuppetDB will start storing them immediately.

#### Database and Performance

* As part of the work for PDB-763 we have added a new facility to nag users to install the `pg_trgm` extension so we
  can utilize this index type for regular expression querying. This work is new, and only works on PostgreSQL 9.3 or higher.

* We have added two new garbage collection SQL cleanup queries to remove stale entries for structured facts.

#### Import/Export/Anonymization

All these tools have been modified to support structured facts. `export` specifically uses the new `/v4/factsets` endpoint now.

### Deprecations and Retirements

* We have now deprecated PostgreSQL 9.1 and older
* We no longer produce packages for Ubuntu 13.10 (it went EOL on July 17 2014)

### Bug Fixes and Maintenance

* [PDB-762](https://tickets.puppetlabs.com/browse/PDB-762) Fix broken export

    This pull request fixes a malformed post-assertion in the events-for-report-hash
    function that caused exports to fail on unchanged reports. Inserting proper
    parentheses made it apparent that a seq, rather than a vector, should be the
    expected return type.

* [PDB-826](https://tickets.puppetlabs.com/browse/PDB-826) Fix pathing for puppetdb-legacy

    For PE the puppetdb-legacy scripts (such as puppetdb-ssl-setup) expect the
    puppetdb script to be in the path. This assumption isn't always true, as we
    install PE in a weird place.

    This patch adjusts the PATH for this single exec so that it also includes
    the path of the directory where the original script is found, which is usually
    /opt/puppet/sbin.(PDB-826) Fix pathing for puppetdb-legacy

* [PDB-764](https://tickets.puppetlabs.com/browse/PDB-764) Malformed post conditions in query.clj.

    This fixes some trivial typos in query.clj that had previously caused some
    post-conditions to go unenforced.

### Documentation

* [DOCUMENT-97](https://tickets.puppetlabs.com/browse/DOCUMENT-97) Mention updating puppetdb module

    Upgrading PuppetDB using the module is pretty easy, but we should point
    out that the module should be updated *first*.

* [PDB-550](https://tickets.puppetlabs.com/browse/PDB-550) Update PuppetDB docs to include info on [LibPQFactory](./postgres_ssl.html)

    We have now updated our PostgreSQL SSL connectivity to documentation to include
    details on how to use the LibPQFactory methodology. This hopefully will alleviate
    the need to modify your global JVM JKS when using Puppet and self-signed certificates.

* Fix example for nodes endpoint to show 'certname' in response

* Revise API docs for updated info, clarity, consistency, and formatting

    This revision touches most of the pages in the v3 and v4 API docs, as well as
    the release notes. We've:

    * Standardized some squirmy terminology
    * Adjusted the flow of several pages
    * Caught two or three spots where the docs lagged behind the implementation
    * Made the Markdown syntax a little more portable (summary: Let's not use the
      "\n: " definition list syntax anymore. Multi-graf list items and nested lists
      get indented four spaces, not two or three.)
    * Added context about how certain objects work and how they relate to other objects
    * Added info about how query operators interact with field data types

* Change some old URLs, remove mentions of inventory service.

    Some of these files have moved, and others should point to the latest version
    instead of a specific version.

    And the inventory service is not really good news anymore. People should just
    use puppetdb's api directly.

### Testing

* [PDB-822](https://tickets.puppetlabs.com/browse/PDB-822) Change acceptance tests to incorporate structured facts.

    This patch augments our basic_fact_retrieval and import_export acceptance tests
    to include structured facts, and also bumps the version of the nodes query in
    the facts/find indirector so structured facts are returned when puppet facts
    find is issued to the PDB terminus.

* Split out acceptance and unit test gems in a better way

    We want to avoid installing all of the unit test gems when running acceptance.
    This patch moves rake into its own place so we can use `--without test` with bundler properly.

* Switch confine for basic test during acc dependency installation

    The way we were using confine was wrong, and since this is now more strict
    in beaker it was throwing errors in the master smoke tests. This patch
    just replaces it for a basic include? on the master platform instead.

* Fix old acceptance test refspec issue

    The old refspec for acceptance testing source code only really worked for the
    PR testing workflow. This patch makes it work for the command line or polling
    based workflow as well.

    Without it, it makes it hard to run beaker acceptance tests from the command
    line.

2.1.0
-----

PuppetDB 2.1.0 is a feature release focusing on new query
capabilities, streaming JSON support on all endpoints and a new report
status field for determining if a Puppet run has failed. Note that
this release is backward compatible with 2.0.0, but users must upgrade
PuppetDB terminus to 2.1.0 when upgrading the PuppetDB instance to
2.1.0.

Things to take note of before upgrading:

* If you receive the error "Could not open
/etc/puppet/log4j.properties" or "Problem parsing XML document",
this is because we have changed the packaged config.ini to point at a new logging configuration file:
logback.xml. However during package installation some package managers
will cowardly refuse to just update config.ini, this in particular
affects RPM. After upgrading you should ensure any .rpmnew files are
reviewed and that changes to our vendored version are now merged with
your version of config.ini on disk. See
[PDB-656](https://tickets.puppetlabs.com/browse/PDB-656) for more details.

* If you are running Ubuntu 12.04 and Ruby 1.9.3-p0 then you may find
that you will sometimes receive the error "idle timeout expired" in your
Puppet agent/master logs, and your PuppetDB logs. This is due to a bug
in that version of Ruby in particular. See
[PDB-686](https://tickets.puppetlabs.com/browse/PDB-686) for more details.

* Make sure all your PuppetDB instances are shut down and only upgrade
one at a time.

* As usual, don't forget to upgrade your puppetdb-terminus package
also (on the host where your Puppet master lives), and restart your
master service.

New Features:

* (PDB-660) Switch all query endpoints to stream JSON results

    The following endpoints have been switched over to streaming:

    - event-counts
    - reports
    - nodes
    - environments
    - events

    Using 'event-query-limit' is now deprecated, use the normal
    paging/streaming functionality to achieve the same results.

* (PDB-658, PDB-697) Implement new "query engine" for v4

    This rewrite of the v4 API query infrastructure unifies query
    operators across all endpoints. Each endpoint now supports all
    operators appropriate for the given field of that type. As an
    example, any string field can now be searched by regular expression.
    All dates can be search with inequality operators like < or > for
    searching via date ranges. There are also many new queryable fields.
    Below summarizes the new features of the switch to this query engine

    events endpoint
     - Added configuration-version as a queryable field
     - Added containment-path as a queryable field (queryable in a way similar to tags)

    nodes endpoint
     - Added facts-timestamp, catalog-timestamp, report-timestamp    as a queryable field

    reports endpoint
     - Added puppet-version, report-format, configuration-version, start-time,
         end-time, receive-time, transaction-uuid as queryable fields

    null? operator
     - new operator that checks for the presence or absence of a value

    Some endpoints previously returned NULL values when using a "not"
    query such as ["not", ["=", "line", 10]]. The query engine follows
    SQL semantics, so if you want NULL values, you should explicty ask
    for it like:

    ["or",
        ["not", ["=", "line", 10]]
        ["null?", "line" true]]

* (PDB-162) Add regexp support to resource parameter queries

    The query engine supported this, but the existing "rewrite" rule, to go
    from the shorthand parameter syntax to the nested resource query didn't
    recognize ~. That is fixed with this commit, so regexps will now work on parameters.

* (PDB-601) Do not require query operator on reports endpoint

    With this pull request, hitting the reports endpoint without a query argument
    will return the full reports collection.    This behavior is consistent with
    that of the nodes, facts, and resources endpoints.

* (PDB-651) Allow the web app URL prefix to be configurable

    Previously PuppetDB always used the context root "/", meaning all
    queries etc would be something like
    "http://localhost:8080/v4/version". This change allows users to
    specify a different context root, like
    "http://localhost:8080/my-context-root/v4/version". See the
    url-prefix configuration documentation for more info

* (PDB-16) Add status to stored reports

    Previously there was no way to distinguish between failed puppet runs
    and successful puppet runs as we didn't store report status. This commit
    adds support for report status to the "store report" command, v4 query
    API and model.

* (PDB-700) Allow changes to maxFrameSize in activemq

    maxFrameSize previously defaulted to 100 MB.    Now default is 200 MB with user
    configurability.

Bug Fixes and Maintenance:

* (PDB-675) Fix Debian/Ubuntu PID missing issue

    In the past in Debian and Ubuntu releases we had issues where the
    PuppetDB system V init scripts were not stopping the PuppetDB
    process whenever a PID file was missing. This patch now introduces a
    fallback that will kill any java process running as the puppetdb
    user, if the PID file is missing.

* (PDB-551) Created a versioning policy document

    This document let's consumers of the PuppetDB API know what to
    expect from an API perspective when new versions of PuppetDB are
    release. This document is a separate page called "Versioning Policy"
    and is included in our API docs

* (PDB-164) Add documentation for select-nodes subquery operator

    This pull request supplies V4 API documentation for the select-nodes subquery
    operator, which was previously supported but undocumented.

* (PDB-720) Fix services test with hard coded Jetty port

    Fixed this issue by moving code that dynamically picks a free port out
    of import-export-roundtrip and into a separate ns. I just switched the
    services test to use that code and there should no longer be conflicts.

* (RE-1497) Remove quantal from build_defaults

    This commit removes quantal from all build defaults because it is end of
    life. It removes the defaults from the build_defaults yaml.

* (PDB-240) Replace anonymize.clj read-string with clojure.edn/read-string

    This patch replaces a call to read-string in anonymize.clj with a call to
    clojure.edn/read-string. Unlike clojure.core/read-string,
    clojure.edn/read-string is safe to use with untrusted data and guaranteed to
    be free of side-effects.

* (PDB-220) Coerce numerical function output in manifests to string

    Previously, when a user defined a numeric-valued function in a puppet manifest
    and submitted it to notify, the resource-title would remain numeric and
    PuppetDB would throw exceptions while storing reports. Per the docs,
    resource-title must be a string. This pull request avoids the problem by
    coercing resource-title to string.

* (PDB-337) Remove extraneous _timestamp fact

    Previously a _timestamp fact was submitted to puppetDB even though _timestamp
    was originally intended for internal use.    This commit strips internal data
    (all preceded by "_") from the factset before submission to PuppetDB.

* (PDB-130) Fixes a nasty traceback exposed when users run import from command line with an invalid filename. A friendly message is now printed instead.

* (PDB-577) Lower KahaDB MessageDatabase logging threshold.

    Previously, premature termination of PuppetDB import under specific ownership
    conditions led to a residual KahaDB lock file that could prevent subsequent imports
    from running with no obvious reason why.    This patch lowers the log threshold
    for KahaDB MessageDataBase so affected users are informed.

* (PDB-686) Add warning about PDB-686 to release notes

    This adds a warning about PDB-686 to the release notes so users know how to
    work-around it.

    This also cleans up the linking in our current release notes, and removes the
    warning about Puppet 3.4.x, because we pin against 3.5.1 and greater anyway.

* Add sbin_dir logic to Rakefile for Arch linux

* (PDB-467) Merge versioning tests for http testing into non-versioned files

    This patch removes all remaining versioned http test files into shared
    unversioned files, so that we may start iterating across versions in the
    same file.

* Fix comparison in dup resources acceptance test

    Due to changes in Puppet 3.6.0, the comparison done in our resource duplication
    tests no longer matches the actual output. This patch ammends the comparison to
    match Puppet 3.6.0 output now.

* (PDB-597) Add trusty build default

    This includes trusty (Ubuntu 14.04) in our builds.

* Unpin the version of beaker

    We had pinned beaker previously because we were waiting for some of our new EC2
    customisations to be merged in and released. This has been done now.

* Fix a race condition in the import/export round-trip clojure tests

    This scenario occurred if command processing for facts is slow. A result
    with the hard coded certname would be returned with no fact values or
    environment. This commit fixes the code to only return results when
    facts are found.

* (PDB-309) Update config conversion code for Schema 0.2.1

    Much of the code for converting user provided config to the internal types (i.e.
    "10" to Joda time 10 Seconds etc) is no longer necessary with the new
    coerce features of Schema. This commit switches to the new version and
    makes the necessary changes to use the coerce feature.

2.0.0
-----

PuppetDB 2.0.0 is a feature release focusing on environments support.
Note that this is a major version bump and there are several breaking
changes, including dropping support for versions of PostgreSQL prior to
version 8.4 and Java 1.6. See the "Deprecations and potentially
breaking changes" section below for more information.

Things to take note of before upgrading:

* If you receive the error "Could not open
/etc/puppet/log4j.properties" or "Problem parsing XML document",
this is because we have changed the packaged config.ini to point at a new logging configuration file:
logback.xml. However during package installation some package managers
will cowardly refuse to just update config.ini, this in particular
affects RPM. After upgrading you should ensure any .rpmnew files are
reviewed and that changes to our vendored version are now merged with
your version of config.ini on disk. See
[PDB-656](https://tickets.puppetlabs.com/browse/PDB-656) for more details.

* If you are running Ubuntu 12.04 and Ruby 1.9.3-p0 then you may find
that you will sometimes receive the error "idle timeout expired" in your
Puppet agent/master logs, and your PuppetDB logs. This is due to a bug
in that version of Ruby in particular. See
[PDB-686](https://tickets.puppetlabs.com/browse/PDB-686) for more details.

* Make sure all your PuppetDB instances are shut down and only upgrade
one at a time.

* As usual, don’t forget to upgrade your puppetdb-terminus package
also (on the host where your Puppet master lives), and restart your
master service.

New features:

* (PDB-452,453,454,456,457,526,557) Adding support for storing, querying and importing/exporting environments

    This change forced a new revision of the `replace facts`,
    `replace catalog` and `store report` commands. The PuppetDB terminus
    also needed to be updated to support new environment information
    being sent to PuppetDB. USERS MUST ALSO UPDATE THE PUPPETDB
    TERMINUS. Previous versions of those commands (and wire formats) are
    now deprecated. See the PuppetDB API docs for more information.
    Environments support has been added to the new v4 (currently
    experimental) query API. The following query endpoints now include
    environment in the response:

    - facts
    - resources
    - nodes
    - catalogs
    - reports
    - events
    - event counts
    - aggregate event counts

    The below query endpoints now allow query/filtering by environment:

    - facts
    - resources
    - nodes
    - catalogs
    - reports
    - events

    This release also includes a new environments query endpoint to list
    all known environments and allow an easy filtering based on
    environment for things like events, facts reports and resources. See
    the query API docs for more information. PuppetDB
    import/export/anonymization and benchmark tool also now have
    environment support. Storeconfigs export does not include
    environments as that information is not being stored in the old
    storeconfigs module. Environments that are no longer associated with
    a fact set, report or catalog will be "garbage collected" by being
    removed from the database.

* (PDB-581) Add subqueries to events query endpoint

    The events endpoint now supports select-resources and select-facts

* (PDB-234) Add v4 query API, deprecate v2 query API

    This patch adds the new code relevant for doing any future v4 work. It has been
    raised as an experimental end-point only so there are no commitments to its
    interface yet. Once stable we will need another patch to declare it as so.

    This patch also deprecates the v2 end-point in documentation and by adding the
    same headers we used to use for the v1 end-point.

* (PDB-470) Provide new db setting 'statements-cache-size' with a default of 1000

    This setting adjusts how many SQL prepared statements get cached via BoneCP.

    By using this setting we've seen an almost 40% decrease in wall clock time it
    takes to store a new catalog.

    This patch adds the new configuration item as a user configurable one, with a
    default set to 1000 for now. Documentation has also been added for this
    setting.

* (PDB-221) Add facts to import/export

    This commit imports/exports facts similar to how we currently import/export
    catalogs and reports. Anonymize doesn't currently work for facts, which is
    going to be added separately.

* (PDB-469) - Support Anonymizing Facts

    This commit adds support for the anonymization of facts. The levels of
    anonymization supported are:

    - none - no anonymization
    - low - only values with a fact name of secret, password etc
    - moderate - recognized "safe" facts are untouched, recognized
                                facts with sensitive information (i.e. ipaddress)
                                have their values anonymized
    - full - all fact names and values are anonymized


Deprecations and potentially breaking changes:

* (PDB-88, PDB-271) JDK 1.6 no longer supported

* (PDB-308) Drop 2.7.x support

    This patch removes support for Puppet 2.7.x in several ways:

    * New check for every entry point in terminus will return an error if the
        version of Puppet is not supported. This is done in a 'soft' manner to
        avoid Puppet from not working.
    * Documentation now only references Puppet 3
    * Documentation now states only latest version of Puppet is supported
    * Packaging now has hard dependencies on the latest version of Puppet
    * Contrib gemspec has been updated
    * Gemfile for tests have been updated

* (PDB-552) Pin support for Puppet to 3.5.1 and above

    Starting PuppetDB with a Puppet earlier than 3.5.1 will now fail on startup.

* (PDB-605) Pin facter requirement to 1.7.0

    Using prior versions of Facter will cause PuppetDB to fail on startup

* (PDB-592) Removing support for Ubuntu Raring

    Raring went EOL in Jan 2014, so we are no longer building packages for it.

* (PDB-79) Drop support for Postgres < 8.4

    PuppetDB will now log an error and exit if it connects to an instance of Postgres
    older than 8.4. Users of older versions will need to upgrade (especially EL 5
    users as it defaults to 8.1).    The acceptance tests for EL 5 have been updated
    to be explicit about using Postgres 8.4 packages instead.

* (PDB-204) Ensure all commands no longer need a serialized payload

    Some previous commands required the payload of the command to be
    JSON serialized strings as opposed to the relevant JSON type
    directly in the payload. All commands no longer require the payload
    to be serialized to a string first.

* (PDB-238) - Remove v1 API

    This commit removes the v1 API and builds on the HTTP api refactor.
    This commit contains:

    - Remove all v1 namespaces and the namespaces calling them
    - Remove api tests excercising the v1 routes
    - Remove v1 references in the docs

* (PDB-354) Deprecate old versions of commands

    This patch drops a warning whenever an old version of the commands API is used
    and updates the documentation to warn the user these old commands are
    deprecated.

* (PDB-570) Remove planetarium endpoint

    Old endpoint that had significant overlap with the current catalogs endpoint

* (PDB-113) Remove swank

    As swank is now a deprecated project. This patch removes swank support
    completely from the code base.


Notable improvements and fixes:

* (PDB-473) Support POST using application/json data in the body

    This patch adds to the commands end-point the ability to simply POST using
    application/json with the JSON content in the body.

    It also switches the terminus to use this mechanism.

    We found that the url encode/decode required to support x-www-form-urlencoded
    was actually quite an overhead in a number of ways:

    * The urlencode on the terminus added overhead
    * The urldecode in the server added overhead
    * The interim strings created during this encode/decode process can get quite
        large increasing the amount of garbage collection required

    This feature has been implemented by providing a new middleware that will move
    the body into the parameter :body-string of the request when the content-type
    is not set to application/x-www-form-urlencoded. This provides a convenient
    backwards compatible layer so that the old form url encoding can still be
    supported for older versions of the API.

* (PDB-567,191) Use hash not config_version for report export files

    This fixes a bug related to config_versions containing characts not
    safe to be use in file names (such as '/').

* (PDB-518) Fix bug storeconfig export of arrays

    For exported Resources with parameters which value is a Array the
    storeconfig export fails to collect them. Instead of collecting all
    the parameter values into a array it simply override the value with
    each value in turn.

* (PDB-228) Use JSON in terminus instead of PSON

    The PuppetDB API specifies that it is JSON, so we should parse it as
    that and not as PSON.

    Some Puppet classes (Puppet::Node and Puppet::Node::Facts) don't
    support JSON serialization, so continue to use PSON serialization
    for them. In Puppet 3.4.0+ they have methods to do seralization in
    other formats than PSON though, so once support for older versions
    of Puppet is dropped they can be seralized in JSON as well.

* (PDB-476) Decorate the terminus code with Puppet profiling blocks

    This patch adds some select profiling blocks to the PuppetDB terminus code.

    The profiler is provided by puppet core from Puppet::Util::Puppetdb#profile,
    which has recently become public for our use. We provide here in our own utils
    library our own wrapper implementation that can be mixed in.

    Key areas of our terminus functionality have now been profiled with this
    patch:

    * Entry points are profiled and identified by their entry methods (save, find,
        search etc.)
    * Remote calls, HTTP gets/posts
    * Code that does any form of encoding/decoding that might be potentially slow
        at capacity.

    The style of messages I've used follow along with the existing Puppet profiling
    examples already in place so as to be readable together. We have prefixed our
    profile message with "PuppetDB" for easy searchability also.

    I have provided a small FAQ entry that explains in brief the process of
    debugging, although we lack something to link to in Puppet for a more detailed
    explanation. This will probably need to be fixed if better documentation comes
    available.

* (PDB-472) - Annotate MQ messages without parsing payload

    Received time and a UUID are currently added to incoming (via HTTP) messages
    before placing them on the queue. This commit adds those annotations to the
    MQ message header no longer requires parsing the incoming message payload
    before placing it on the queue.

* (PDB-87) Port PuppetDB to TrapperKeeper

    TrapperKeeper is a new container that PuppetDB will be deployed in.
    This is mainly a refactoring of existing code and error handling to
    use the centralized TrapperKeeper service. More information on
    TrapperKeeper can be found here:
    http://puppetlabs.com/blog/new-era-application-services-puppet-labs.

* (PDB-401) Upgrade to TrapperKeeper 0.3.4

    This commit updates PuppetDB to use the new trapperkeeper 0.3.4
    API.    This includes:

    * Slightly modified syntax for defining services and service
        lifecycle behavior
    * Switch from log4j to logback, update documentation and packaging
        accordingly
    * Switch from jetty7 to jetty9
    * Add example of how to use "reloaded" interactive development pattern
        in REPL
    * Upgrade to kitchensink 0.5.3, with bouncycastle fix for improved
        HTTPS performance

* (PDB-529) Added latest-report? example to the events docs

* (PDB-512) Upgrade to Clojure 1.6.0

* (PDB-521) Switch to using /dev/urandom (using java.security.egd)

* (PDB-564) Added OpenBSD-specific variables to puppetdb.env

    Adding OpenBSD specific variables allows the OpenBSD package
    maintained downstream in the OpenBSD ports tree to be greatly
    simplified.

* (PDB-177) Replace ssl-host default with 0.0.0.0

    By trying to use a hostname, the amount of issues people suffer with during
    setup times related to hostname resolution is quite high. This patch
    replaces the hostname with 0.0.0.0 which by default listens on all
    interfaces.

* (PDB-402) Remove ahead-of-time compilation

    This patch removes AOT compilation from our leiningen project and updates
    all relevant shell scripts to use the non-AOT methodology for invoking
    clojure projects.

* (PDB-576) Update beaker tests to use host.hostname instead of host.name

* (PDB-481) Added Arch Linux build/install support

* (PDB-572) New community packages of puppet install in vendorlibdir

* (PDB-575) Updated install from source docs

* (PDB-254)  Change benchmark to mutate catalog resources and edges send a defined number of messages

    Previously benchmark.clj when it would mutate a catalog would only
    add a single resource.  This change will add a new resource or
    mutate a random existing resource.  It will also add a new or
    change an existing edge.    One of these four mutations is picked
    at random.  This commit also adds a new parameter to benchmark.clj
    to allow the syncronous sending of a specified number of commands
    (per host) via the -N argument

* (PDB-591) Allow gem source to come from env vars

* (PDB-595) Added docs for the load testing and benchmarking tool

    Mostly a developer tool, but documented how to use it in case it's
    useful to others. See "Load Testing" in the Usage / Admin section of
    the docs site

* (PDB-602) Updated acceptance tests to use a proper release of leiningen

* (DOCUMENT-6) Update config page for PuppetDB module's improved settings behavior


1.6.3
-----

PuppetDB 1.6.3 is a bugfix release.

Notable improvements and fixes:

* (PDB-510) Add migration to fix sequence for catalog.id

    The sequence for catalog.id had not been incremented during insert for migration
    20 'differential-catalog-resources'.

    This meant that the catalog.id column would throw a constraint exception during
    insertion until the sequence had increased enough to be greater then the max id
    already used in the column.

    While this was only a temporary error, it does cause puppetdb to start to throw
    errors and potentially dropping some catalog updates until a certain number of
    catalogs had been attempted. In some cases catalogs had been queued up and
    retried successfully, other cases meant they were simply dropped into the DLQ.

    The fix is to reset the sequence to match the max id on the catalogs.id column.

* RHEL 7 beta packages are now included

* (PDB-343) Fedora 18 packages are no longer to be built

* (PDB-468) Update CLI tools to use correct JAVA_BIN and JAVA_ARGS

    Some tools such as `puppetdb import|export` and `puppetdb foreground` where not
    honouring the JAVA_BIN defined in /etc/default|sysconfig/puppetdb.

* (PDB-437) Reduce API source code and version inconsistencies

    The API code when split between different versions created an opportunity for
    inconsistencies to grow. For example, some versioning inside the code supported
    this file based way of abstracting versions, but other functions required
    version specific handling.

    This patch solidifies the version handling to ensure we reduce in regressions
    relating to different versions of the query API and different operator handling.

* Use v3 end-point for import and benchmark tools

* (PDB-80)(packaging) Fixup logic in defaults file for java on EL

* (PDB-463) Fix assertion error in /v1/resources

* (PDB-238) Some code reduction work related to simplifying future query API version removal

* (PDB-446) Start in on the merge of v2 and v3 test namespaces for testing

* (PDB-435) Travis no longer has bundler installed by default, now installing it explicitly

* (PDB-437) Clojure lint cleanups

* Change tutorial and curl documentation examples to use v3 API

* Added examples to documentation for latest-report? and file

1.6.2
-----

PuppetDB 1.6.2 is a bugfix release.

Notable improvements and fixes:


* Provided an early release RPM SPEC for RHEL 7, no automated builds yet.

* (PDB-377) - Fixed a Fedora RPM packaging issue preventing PuppetDB
    from starting by disabling JAR repacking

* (PDB-341) - Fixed a naming issue when using subqueries for resource
    metadata like file and line with v3 of the API

* (PDB-128) - Oracle Java 7 package support

    Add support for Oracle Java 7 packages on Debian. This
    means that users who have older Debian based distros but do not have
    native JDK 7 packages can build their own Oracle Java 7 package (see
    https://wiki.debian.org/JavaPackage) and we will pull it in as a
    dependency.

* (PDB-106) - Added an explicit log message upon a failed agent run
    (previously would fail with “undefined method `[]' for nil:NilClass”)

* Change the order that filters are applied for events

    When using the `distinct-resources` flag of an event query, the
    previous behavior was that we would do the filtering of the events
    *before* we would eliminate duplicate resources. This was not the
    expected behavior in many cases in the UI; for example, when filtering
    events based on event status, the desired behavior was to find all of
    the most recent events for each resource *first*, and then apply the
    filter to that set of resources. If we did the status filtering first,
    then we might end up in a state where we found the most recent
    'failed' event and showed it in the UI even if there were 'success'
    events on that resource afterwards.

    This commit changes the order that the filtering happens in.    We
    now do the `distinct` portion of the query before we do the filtering.

    However, in order to achieve reasonable performance, we need to
    at least include timestamp filtering in the `distinct` query; otherwise
    that portion of the query has to work against the entire table,
    and becomes prohibitively expensive.

    Since the existing timestamp filtering can be nested arbitrarily
    inside of the query (inside of boolean logic, etc.), it was not
    going to be possible to re-use that to handle the timestamp filtering
    for the `distinct` part of the query; thus, we had to introduce
    two new query parameters to go along with `distinct-resources`:
    `distinct-start-time` and `distinct-end-time`.  These are now
    required when using `distinct-resources`.

* (PDB-407) - Add Fedora 20 acceptance tests

* (PDB-425) - System V to SystemD upgrade

    Fixed issues upgrading from 1.5.2 to 1.6.2 on Fedora.
    1.5.2 used System V scripts while 1.6.x used SystemD which caused
    failures.

1.6.1
-----

Not released due to SystemD-related packaging issues on Fedora


1.6.0
-----

PuppetDB 1.6.0 is a performance and bugfix release.

Notable improvements and fixes:

* (PDB-81) Deprecate JDK6. It's been EOL for quite some time.

* (#21083) Differential fact storage

    Previously when facts for a node were replaced, all previous facts
    for that node were deleted and all new facts were inserted. Now
    existing facts are updated, old facts (no longer present) are
    deleted and new facts are inserted. This results in much less I/O,
    both because we have to write much less data and also because we
    reduce churn in the database tables, allowing them to stay compact
    and fast.

* (PDB-68) Differential edge storage

    Previously when a catalog wasn't detected as a duplicate, we'd have
    to reinsert all edges into the database using the new catalog's
    hash. This meant that even if 99% of the edges were the same, we'd
    still insert 100% of them anew and wait for our periodic GC to clean
    up the old rows. We now only modify the edges that have actually
    changed, and leave unchanged edges alone. This results in much less
    I/O as we touch substantially fewer rows.

* (PDB-69) Differential resource storage

    Previously when a catalog wasn't detected as a duplicate, we'd have
    to reinsert all resource metadata into the catalog_resources table
    using the catalog's new hash. Even if only 1 resource changed out of
    a possible 1000, we'd still insert 1000 new rows. We now only modify
    resources that have actually changed. This results in much less I/O
    in the common case.

* Streaming resource and fact queries. Previously, we'd load all rows
    from a resource or fact query into RAM, then do a bunch of sorting
    and aggregation to transform them into a format that clients
    expect. That has obvious problems involving RAM usage for large
    result sets. Furthermore, this does all the work for querying
    up-front...if a client disconnects, the query continues to tax the
    database until it completes. And lastly, we'd have to wait until all
    the query results have been paged into RAM before we could send
    anything to the client. New streaming support massively reduces RAM
    usage and time-to-first-result. Note that currently only resource
    and fact queries employ streaming, as they're the most
    frequently-used endpoints.

* Improvements to our deduplication algorithm. We've improved our
    deduplication algorithms to better detect when we've already stored
    the necessary data. Early reports from the field has show users who
    previously had deduplication rates in the 0-10% range jumping up to
    the 60-70% range. This has a massive impact on performance, as the
    fastest way to persist data is to already have it persisted!

* Eliminate joins for parameter retrieval. Much of the slowness of
    resource queries comes from the format of the resultset. We get back
    one row per parameter, and we need to collapse multiple rows into
    single resource objects that we can emit to the client. It's much
    faster and tidier to just have a separate table that contains a
    json-ified version of all a resource's parameters. That way, there's
    no need to collapse multiple rows at all, or do any kind of ORDER BY
    to ensure that the rows are properly sequenced.  In testing, this
    appears to speed up queries between 2x-3x...the improvement is much
    better the larger the resultset.

* (#22350) Support for dedicated, read-only databases. Postgres
    supports Hot Standby (http://wiki.postgresql.org/wiki/Hot_Standby)
    which uses one database for writes and another database for
    reads. PuppetDB can now point read-only queries at the hot standby,
    resulting in improved IO throughput for writes.

* (#22960) Don't automatically sort fact query results

    Previously, we'd sort fact query results by default, regardless of
    whether or not the user has requested sorting. That incurs a
    performance penalty, as the DB has to now to a costly sort
    operation. This patch removes the sort, and if users want sorted
    results they can use the new sorting parameters to ask for that
    explicitly.

* (#22947) Remove resource tags GIN index on Postgres. These indexes
    can get large and they aren't used. This should free up some
    precious disk space.

* (22977) Add a debugging option to help diagnose catalogs for a host
    that hash to different values

    Added a new global config parameter to allow debugging of catalogs
    that hash to a different value. This makes it easier for users to
    determine why their catalog duplication rates are low. More details
    are in the included "Troubleshooting Low Catalog Duplication" guide.

* (PDB-56) Gzip HTTP responses

    This patchset enables Jetty's gzip filter, which will automatically
    compress output with compressible mime-types (text, JSON, etc). This
    should reduce bandwidth requirements for clients who can handle
    compressed responses.

* (PDB-70) Add index on catalog_resources.exported

    This increases performance for exported resource collection
    queries. For postgresql the index is only a partial on exported =
    true, since indexing on the very common 'false' case is not that
    effective. This gives us a big perf boost with minimal disk usage.

* (PDB-85) Various fixes for report export and anonymization

* (PDB-119) Pin to RSA ciphers for all jdk's to work-around Centos 6
    EC failures

    We were seeing EC cipher failures for Centos 6 boxes, so we now pin
    the ciphers to RSA only for all JDK's to work-around the
    problem. The cipher suite is still customizable, so users can
    override this is they wish.

* Fixes to allow use of public/private key files generated by a wider
    variety of tools, such as FreeIPA.

* (#17555) Use systemd on recent Fedora and RHEL systems.

* Documentation for `store-usage` and `temp-usage` MQ configuration
    options.

* Travis-CI now automatically tests all pull requests against both
    PostgreSQL and HSQLDB. We also run our full acceptance test suite on
    incoming pull requests.

* (PDB-102) Implement Prismatic Schema for configuration validation

    In the past our configuration validation was fairly ad-hoc and imperative. By
    implementing an internal schema mechanism (using Prismatic Schema) this should
    provice a better and more declarative mechanism to validate users
    configuration rather then letting mis-configurations "fall through" to
    internal code throwing undecipherable Java exceptions.

    This implementation also handles configuration variable coercion and
    defaulting also, thus allowing us to remove a lot of the bespoke code we had
    before that performed this activity.

* (PDB-279) Sanitize report imports

    Previously we had a bug PDB-85 that caused our exports on 1.5.x to fail. This
    has been fixed, but alas people are trying to import those broken dumps into
    1.6.x and finding it doesn't work.

    This patch sanitizes our imports by only using select keys from the reports
    model and dropping everything else.

* (PDB-107) Support chained CA certificates

    This patch makes puppetdb load all of the certificates in the CA .pem
    file into the in-memory truststore. This allows users to use a
    certificate chain (typically represented as a sequence of certs in a
    single file) for trust.

1.5.2
-----

PuppetDB 1.5.2 is a maintenance and bugfix release.

Notable changes and fixes:

* Improve handling of logfile names in our packaging, so that it's easier to
    integrate with tools like logrotate.

* Better error logging when invoking subcommands.

* Fix bugs in `order-by` support for `facts`, `fact-names`, and `resources` query endpoints.

* Documentation improvements.

* Add packaging support for Ubuntu `saucy`.

* Add support for PEM private keys that are not generated by Puppet, and are not
    represented as key pairs.

* Fix inconsistencies in names of `:sourcefile` / `:sourceline` parameters when
    using `nodes/<node>/resources` version of `nodes` endpoint; these were always
    being returned in the `v2` response format, even when using `/v3/nodes`.

1.5.1
-----

NOTE: This version was not officially released, as additional fixes
came in between the time we tagged this and the time we were going to
publish release artifacts.

1.5.0
-----

PuppetDB 1.5.0 is a new feature release.    (For detailed information about
any of the API changes, please see the official documentation for PuppetDB 1.5.)

Notable features and improvements:

* (#21520) Configuration for soft failure when PuppetDB is unavailable

    This feature adds a new option 'soft_write_failure' to the puppetdb
    configuration.  If enabled the terminus behavior is changed so that if a
    command or write fails, instead of throwing an exception and causing the agent
    to stop it will simply log an error to the puppet master log.

* New v3 query API

    New `/v3` URLs are available for all query endpoints.    The `reports` and
    `events` endpoints, which were previously considered `experimental`, have
    been moved into `/v3`.  Most of the other endpoints are 100% backwards-compatible
    with `/v2`, but now offer additional functionality.  There are few minor
    backwards-incompatible changes, detailed in the comments about individual
    endpoints below.

* Query paging

    This feature adds a set of new HTTP query parameters that can be used with most
    of the query endpoints (`fact_names`, `facts`, `resources`, `nodes`, `events`,
    `reports`, `event-counts`) to allow paging through large result sets over
    multiple queries.    The available HTTP query parameters are:

    * `limit`: an integer specifying the maximum number of results to
           return.
    * `order-by`: a list of fields to sort by, in ascending or descending order.
           The legal set of fields varies by endpoint; see the documentation for
           individual endpoints for more info.
    * `offset`: an integer specifying the first result in the result set that
           should be returned.  This can be used in combination with `limit`
           and `order-by` to page through a result set over multiple queries.
    * `include-total`: a boolean flag which, if set, will cause the HTTP response
        to contain an `X-Records` header indicating the total number of results that are
        available that match the query.    (Mainly useful in combination with `limit`.)

* New features available on `events` endpoint

    * The `events` data now contains `file` and `line` fields.  These indicate
        the location in the manifests where the resource was declared.  They can
        be used as input to an `events` query.
    * Add new `configuration-version` field, which contains the value that Puppet
        supplied during the agent run.
    * New `containing-class` field: if the resource is declared inside of a
        Puppet class, this field will contain the name of that class.
    * New `containment-path` field: this field is an array showing the full
        path to the resource from the root of the catalog (contains an ordered
        list of names of the classes/types that the resource is contained within).
    * New queryable timestamp fields:
            * `run-start-time`: the time (on the agent node) that the run began
            * `run-end-time`: the time (on the agent node) that the run completed
            * `report-receive-time`: the time (on the puppetdb node) that the report was received by PuppetDB
    * Restrict results to only include events that occurred in the latest report
        for a given node: `["=", "latest-report?", true]`

* New `event-counts` endpoint

    `v3` of the query API contains a new `event-counts` endpoint, which can be
    used to retrieve count data for an event query.  The basic input to the
    endpoint is an event query, just as you'd provide to the `events` endpoint,
    but rather than returning the actual events, this endpoint returns counts
    of `successes`, `failures`, `skips`, and `noops` for the events that match
    the query.  The counts may be aggregated on a per-resource, per-class,
    or per-node basis.

* New `aggregate-event-counts` endpoint

    This endpoint is similar to the `event-counts` endpoint, but rather than
    aggregating the counts on a per-node, per-resource, or per-class basis,
    it returns aggregate counts across your entire population.

* New `server-time` endpoint

    This endpoint simply returns a timestamp indicating the current time on
    the PuppetDB server.    This can be used as input to time-based queries
    against timestamp fields that are populated by PuppetDB.

* Minor changes to `resources` endpoint for `v3`

    The `sourcefile` and `sourceline` fields have been renamed to `file` and `line`,
    for consistency with other parts of the API.

* Minor changes relating to reports storage and query

    * `store report` command has been bumped up to version `2`.
    * Report data now includes a new `transaction-uuid` field; this is generated
        by Puppet (as of Puppet 3.3) and can be used to definitively correlate a report
        with the catalog that was used for the run.  This field is queryable on the
        `reports` endpoint.
    * Reports now support querying by the field `hash`; this allows you to retrieve
        data about a given report based on the report hash for an event returned
        by the `events` endpoint.

* Minor changes relating to catalog storage

    * `store catalog` command has been bumped to version `3`.
    * Catalog data now includes the new `transaction-uuid` field; see notes above.

Bug fixes:

* PuppetDB report processor was truncating microseconds from report timestamps;
    all timestamp fields should now retain full precision.

* Record resource failures even if Puppet doesn't generate an event for them in the
    report: in rare cases, Puppet will generate a report that indicates a failure
    on a resource but doesn't actually provide a failure event.  Prior to PuppetDB
    1.5, the PuppetDB report processor was only checking for the existence of
    events, so these resources would not show up in the PuppetDB report.    This is
    really a bug in Puppet (which should be fixed as of Puppet 3.3), but the PuppetDB
    report processor is now smart enough to detect this case and synthesize a failure
    event for the resource, so that the failure is at least visible in the PuppetDB
    report data.

* Filter out the well-known "Skipped Schedule" events: in versions of Puppet prior
    to 3.3, every single agent report would include six events whose status was
    `skipped` and whose resource type was `Schedule`.    (The titles were `never`,
    `puppet`, `hourly`, `daily`, `weekly`, and `monthly`.)  These events were not
    generally useful and caused a great deal of pollution in the PuppetDB database.
    They are no longer generated as of Puppet 3.3, but for compatibility with
    older versions of Puppet, the report terminus in PuppetDB 1.5 will filter
    these events out before storing the report in PuppetDB.

* Log a message when a request is blocked due to the certificate whitelist:
    prior to 1.5, when a query or command was rejected due to PuppetDB's certificate
    whitelist configuration, there was no logging on the server that could be used
    to troubleshoot the cause of the rejection.  We now log a message, in hopes of
    making it easier for administrators to track down the cause of connectivity
    issues in this scenario.

* (#22122) Better log messages when puppetdb-ssl-setup is run before Puppet
    certificates are available.

* (#22159) Fix a bug relating to anonymizing catalog edges in exported PuppetDB
    data.

* (#22168) Add ability to configure maximum number of threads for Jetty (having too
    low of a value for this setting on systems with large numbers of cores could
    prevent Jetty from handling requests).

1.4.0
-----

PuppetDB 1.4.0 is a new feature release.

Notable features and improvements:

* (#21732) Allow SSL configuration based on Puppet PEM files (Chris Price & Ken Barber)

    This feature introduces some functions for reading keys and
    certificates from PEM files, and dynamically constructing java
    KeyStore instances in memory without requiring a .jks file on
    disk.

    It also introduces some new configuration options that may
    be specified in the `jetty` section of the PuppetDB config
    to initialize the web server SSL settings based on your
    Puppet PEM files.

    The tool `puppetdb-ssl-setup` has been modified now to handle these new
    parameters, but leave legacy configuration alone by default.

* (#20801) allow */* wildcard (Marc Fournier)

    This allows you to use the default "Accept: */*" header to retrieve JSON
    documents from PuppetDB without needed the extra "Accept: applicaiton/json"
    header when using tools such as curl.

* (#15369) Terminus for use with puppet apply (Ken Barber)

    This patch provides a new terminus that is suitable for facts storage usage
    with masterless or `puppet apply` usage. The idea is that it acts as a fact
    cache terminus, intercepting the first save request and storing the values
    in PuppetDB.

* Avoid Array#find in Puppet::Resource::Catalog::Puppetdb#find_resource (Aman Gupta)

    This patch provides performance improvements in the terminus, during the
    synthesize_edges stage. For example, in cases with 10,000 resource (with
    single relationships) we saw a reduction from 83 seconds to 6 seconds for a
    full Puppet run after this patch was applied.

* Portability fixes for OpenBSD (Jasper Lievisse Adriaanse)

    This series of patches from Jasper improved the scripts in PuppetDB so they
    are more portable to BSD based platforms like OpenBSD.

* Initial systemd service files (Niels Abspoel)

* Updated spec file for suse support (Niels Abspoel)

    This change wil make puppetdb rpm building possible on opensuse
    with the same spec file as redhat.

* (#21611) Allow rake commands to be ran on Ruby 2.0 (Ken Barber)

    This allows rake commands to be ran on Ruby 2.0, for building on Fedora 19
    to be made possible.

* Add puppetdb-anonymize tool (Ken Barber)

    This patch adds a new tool 'puppetdb-anonymize' which provides users with a
    way to anonymize/scrub their puppetdb export files so they can be shared
    with third parties.

* (#21321) Configurable SSL protocols (Deepak Giridharagopal)

    This patch adds an additional configuration option, `ssl-protocols`, to
    the `[jetty]` section of the configuration file. This lets users specify
    the exact list of SSL protocols they wish to support, such as in cases
    where they're running PuppetDB in an environment with strict standards
    for SSL usage.

    If the option is not supplied, we use the default set of protocols
    enabled by the local JVM.

* Create new conn-lifetime setting (Chuck Schweizer & Deepak Giridharagopal)

    This creates a new option called `conn-lifetime` that governs how long
    idle/active connections stick around.

* (#19174) Change query parameter to optional for facts & resources (Ken Barber)

    Previously for the /v2/facts and /v2/resources end-point we had documented that
    the query parameter was required, however a blank query parameter could be used
    to return _all_ data, so this assertion wasn't quite accurate. However one
    could never really drop the query parameter as it was considered mandatory and
    without it you would get an error.

    To align with the need to return all results at times, and the fact that
    making a query like '/v2/facts?query=' to do such a thing is wasteful, we have
    decided to drop the mandatory need for the 'query' parameter.

    This patch allows 'query' to be an optional parameter for /v2/facts & resources
    by removing the validation check and updating the documentation to reflect this
    this new behaviour.

    To reduce the risk of memory bloat, the settings `resource-query-limit` still
    apply, you should use this to set the maximum amount of resources in a single
    query to provide safety from such out of memory problems.

Bug fixes:

* Fix the -p option for puppetdb-export/import (Ken Barber)

* Capture request metrics on per-url/per-path basis (Deepak Giridharagopal)

    When we migrated to versioned urls, we didn't update our metrics
    middleware. Originally, we had urls like /resources, /commands, etc.
    We configured the metrics middlware to only take the first component of
    the path and create a metric for that, so we had metrics that tracked
    all requests to /resources, /commands, etc. and all was right with the
    world.

    When we moved to versioned urls, though, the first path component became
    /v1, /v2, etc. This fix now allows the user to provide full URL paths to
    query specific end-points, while still supporting the older mechanism of
    passing 'commands', 'resources',    and 'metrics'.

* (21450) JSON responses should be UTF-8 (Deepak Giridharagopal)

    JSON is UTF-8, therefore our responses should also be UTF-8.

Other important changes & refactors:

* Upgrade internal components, including clojure (Deepak Giridharagopal)

    - upgrade clojure to 1.5.1
    - upgrade to latest cheshire, nrepl, libs, tools.namespace, clj-time, jmx,
        ring, at-at, ring-mock, postgresql, log4j

* Change default db conn keepalive to 45m (Deepak Giridharagopal)

    This better matches up with the standard firewall or load balancer
    idle connection timeouts in the wild.

1.3.2
-----

PuppetDB 1.3.2 is a bugfix release.  Many thanks to the following
people who contributed patches to this release:

* Chris Price

Bug fixes:

* Size of column `puppet_version` in the database schema is insufficient

    There is a field in the database that is used to store a string
    representation of the puppet version along with each report.    Previously,
    this column could contain a maximum of 40 characters, but for
    certain builds of Puppet Enterprise, the version string could be
    longer than that.    This change simply increases the maximum length of
    the column.

1.3.1
-----

PuppetDB 1.3.1 is a bugfix release.  Many thanks to the following
people who contributed patches to this release:

* Chris Price
* Deepak Giridharagopal
* Ken Barber
* Matthaus Owens
* Nick Fagerlund

Bug fixes:

* (#19884) Intermittent SSL errors in Puppet master / PuppetDB communication

    There is a bug in OpenJDK 7 (starting in 1.7 update 6) whereby SSL
    communication using Diffie-Hellman ciphers will error out a small
    percentage of the time.  In 1.3.1, we've made the list of SSL ciphers
    that will be considered during SSL handshake configurable.  In addition,
    if you're using an affected version of the JDK and you don't specify
    a legal list of ciphers, we'll automatically default to a list that
    does not include the Diffie-Hellman variants.    When this issue is
    fixed in the JDK, we'll update the code to re-enable them on known
    good versions.

* (#20563) Out of Memory error on PuppetDB export

    Because the `puppetdb-export` tool used multiple threads to retrieve
    data from PuppetDB and a single thread to write the data to the
    export file, it was possible in certain hardware configurations to
    exhaust all of the memory available to the JVM.  We've moved this
    back to a single-threaded implementation for now, which may result
    in a minor performance decrease for exports, but will prevent
    the possibility of hitting an OOM error.

* Don't check for newer versions in the PE-PuppetDB dashboard

    When running PuppetDB as part of a Puppet Enterprise installation, the
    PuppetDB package should not be upgraded independently of Puppet Enterprise.
    Therefore, the notification message that would appear in the PuppetDB
    dashboard indicating that a newer version is available has been removed
    for PE environments.


1.3.0
-----

Many thanks to the following people who contributed patches to this
release:

* Branan Purvine-Riley
* Chris Price
* Deepak Giridharagopal
* Ken Barber
* Matthaus Owens
* Moses Mendoza
* Nick Fagerlund
* Nick Lewis

Notable features:

* Report queries

    The query endpoint `experimental/event` has been augmented to support a
    much more interesting set of queries against report data.    You can now query
    for events by status (e.g. `success`, `failure`, `noop`), timestamp ranges,
    resource types/titles/property name, etc.    This should make the report
    storage feature of PuppetDB *much* more valuable!

* Import/export of PuppetDB reports

    PuppetDB 1.2 added the command-line tools `puppetdb-export` and `puppetdb-import`,
    which are useful for migrating catalog data between PuppetDB databases or
    instances.  In PuppetDB 1.3, these tools now support importing
    and exporting report data in addition to catalog data.

Bug fixes:

* `puppetdb-ssl-setup` is now smarter about not overwriting keystore
    settings in `jetty.ini` during upgrades

* Add database index to `status` field for events to improve query performance

* Fix `telnet` protocol support for embedded nrepl

* Upgrade to newer version of nrepl

* Improvements to developer experience (remove dependency on `rake` for
    building/running clojure code)

1.2.0
-----

Many thanks to following people who contributed patches to this
release:

* Chris Price
* Deepak Giridharagopal
* Erik Dalén
* Jordi Boggiano
* Ken Barber
* Matthaus Owens
* Michael Hall
* Moses Mendoza
* Nick Fagerlund
* Nick Lewis

Notable features:

* Automatic node purging

    This is the first feature which allows data in PuppetDB to be deleted. The
    new `node-purge-ttl` setting specifies a period of time to keep deactivated
    nodes before deleting them. This can be used with the `puppet node
    deactivate` command or the automatic node deactivation `node-ttl` setting.
    This will also delete all facts, catalogs and reports for the purged nodes.
    As always, if new data is received for a deactivated node, the node will be
    reactivated, and thus exempt from purging until it is deactivated again. The
    `node-purge-ttl` setting defaults to 0, which disables purging.

* Import/export of PuppetDB data

    Two new commands have been added, `puppetdb-export` and `puppetdb-import`.
    These will respectively export and import the entire collection of catalogs
    in your PuppetDB database. This can be useful for migrating from HSQL to
    PostgreSQL, for instance.

    There is also a new Puppet subcommand, `puppet storeconfigs export`. This
    command will generate a similar export data from the ActiveRecord
    storeconfigs database. Specifically, this includes only exported resources,
    and is useful when first migrating to PuppetDB, in order to prevent failures
    due to temporarily missing exported resources.

* Automatic dead-letter office compression

    When commands fail irrecoverably or over a long period of time, they are
    written to disk in what is called the dead-letter office (or DLO). Until now,
    this directory had no automatic maintenance, and could rapidly grow in size.
    Now there is a `dlo-compression-threshold` setting, which defaults to 1 day,
    after which commands in the DLO will be compressed. There are also now
    metrics collected about DLO usage, several of which (size, number of
    messages, compression time) are visible from the PuppetDB dashboard.

* Package availability changes

    Packages are now provided for Fedora 18, but are no longer provided for
    Ubuntu 11.04 Natty Narwhal, which is end-of-life. Due to work being done to
    integrate PuppetDB with Puppet Enterprise, new pe-puppetdb packages are not
    available.

Bug fixes:

* KahaDB journal corruption workaround

    If the KahaDB journal, used by ActiveMQ (in turn used for asynchronous
    message processing), becomes corrupted, PuppetDB would fail to start.
    However, if the embedded ActiveMQ broker is restarted, it will cleanup the
    corruption itself. Now, PuppetDB will recover from such a failure and restart
    the broker automatically.

* Terminus files conflict between puppetdb-terminus and puppet

    There was a conflict between these two packages over ownership of certain
    directories which could cause the puppetdb-terminus package to fail to
    install in some cases. This has been resolved.

1.1.1
-----

PuppetDB 1.1.1 is a bugfix release.  It contains the following fixes:

* (#18934) Dashboard Inventory Service returns 404

    Version 1.1.0 of the PuppetDB terminus package contained a faulty URL for
    retrieving fact data for the inventory service.  This issue is fixed and
    we've added better testing to ensure that this doesn't break again in the
    future.

* (#18879) PuppetDB terminus 1.0.5 is incompatible with PuppetDB 1.1.0

    Version 1.1.0 of the PuppetDB server package contained some API changes that
    were not entirely backward-compatible with version 1.0.5 of the PuppetDB
    terminus; this caused failures for some users if they upgraded the server
    to 1.1.0 without simultaneously upgrading the terminus package.  Version 1.1.1
    of the server is backward-compatible with terminus 1.0.5, allowing an easier
    upgrade path for 1.0.x users.


1.1.0
-----

Many thanks to the following people who contributed patches to this
release:

* Chris Price
* Deepak Giridharagopal
* Jeff Blaine
* Ken Barber
* Kushal Pisavadia
* Matthaus Litteken
* Michael Stahnke
* Moses Mendoza
* Nick Lewis
* Pierre-Yves Ritschard

Notable features:

* Enhanced query API

    A substantially improved version 2 of the HTTP query API has been added. This
    is located under the /v2 route. Detailed documentation on all the available
    routes and query language can be found in the API documentation, but here are
    a few of the noteworthy improvements:

    * Query based on regular expressions

        Regular expressions are now supported against most fields when querying
        against resources, facts, and nodes, using the ~ operator. This makes it
        easy to, for instance, find *all* IP addresses for a node, or apply a query
        to some set of nodes.

    * More node information

        Queries against the /v2/nodes endpoint now return objects, rather than
        simply a list of node names. These are effectively the same as what was
        previously returned by the /status endpoint, containing the node name, its
        deactivation time, as well as the timestamps of its latest catalog, facts,
        and report.

    * Full fact query

        The /v2/facts endpoint supports the same type of query language available
        when querying resources, where previously it could only be used to retrieve
        the set of facts for a given node. This makes it easy to find the value of
        some fact for all nodes, or to do more complex queries.

    * Subqueries

        Queries can now contain subqueries through the `select-resources` and
        `select-facts` operators. These operators perform queries equivalent to
        using the /v2/resources and /v2/facts routes, respectively. The information
        returned from them can then be correlated, to perform complex queries such
        as "fetch the IP address of all nodes with `Class[apache]`", or "fetch the
        `operatingsystemrelease` of all Debian nodes". These operators can also be
        nested and correlated on any field, to answer virtually any question in a
        single query.

    * Friendlier, RESTful query routes

        In addition to the standard query language, there are also now more
        friendly, "RESTful" query routes. For instance, `/v2/nodes/foo.example.com`
        will return information about the node foo.example.com. Similarly,
        `/v2/facts/operatingsystem` will return the `operatingsystem` of every node, or
        `/v2/nodes/foo.example.com/operatingsystem` can be used to just find the
        `operatingsystem` of foo.example.com.

        The same sort of routes are available for resources as well.
        `/v2/resources/User` will return every User resource, `/v2/resources/User/joe`
        will return every instance of the `User[joe]` resource, and
        `/v2/nodes/foo.example.com/Package` will return every Package resource on
        foo.example.com. These routes can also have a query parameter supplied, to
        further query against their results, as with the standard query API.

* Improved catalog storage performance

     Some improvements have been made to the way catalog hashes are computed for
     deduplication, resulting in somewhat faster catalog storage, and a
     significant decrease in the amount of time taken to store the first catalog
     received after startup.

* Experimental report submission and storage

    The 'puppetdb' report processor is now available, which can be used
    (alongside any other reports) to submit reports to PuppetDB for storage. This
    feature is considered experimental, which means the query API may change
    significantly in the future. The ability to query reports is currently
    limited and experimental, meaning it is accessed via /experimental/reports
    rather than /v2/reports. Currently it is possible to get a list of reports
    for a node, and to retrieve the contents of a single report. More advanced
    querying (and integration with other query endpoints) will come in a future
    release.

    Unlike catalogs, reports are retained for a fixed time period (defaulting to
    7 days), rather than only the most recent report being stored. This means
    more data is available than just the latest, but also prevents the database
    from growing unbounded. See the documentation for information on how to
    configure the storage duration.

* Tweakable settings for database connection and ActiveMQ storage

    It is now possible to set the timeout for an idle database connection to be
    terminated, as well as the keep alive interval for the connection, through
    the `conn-max-age` and `conn-keep-alive` settings.

    The settings `store-usage` and `temp-usage` can be used to set the amount of
    disk space (in MB) for ActiveMQ to use for permanent and temporary message
    storage. The main use for these settings is to lower the usage from the
    default of 100GB and 50GB respectively, as ActiveMQ will issue a warning if
    that amount of space is not available.

Behavior changes:

* Messages received after a node is deactivated will be processed

    Previously, commands which were initially received before a node was
    deactivated, but not processed until after (for instance, because the first
    attempt to process the command failed, and the node was deactivated before
    the command was retried) were ignored and the node was left deactivated.
    For example, if a new catalog were submitted, but couldn't be processed
    because the database was temporarily down, and the node was deactivated
    before the catalog was retried, the catalog would be dropped. Now the
    catalog will be stored, though the node will stay deactivated. Commands
    *received* after a node is deactivated will continue to reactivate the node
    as before.

1.0.5
-----

Many thanks to the following people who contributed patches to this
release:

* Chris Price
* Deepak Giridharagopal

Fixes:

* Drop a large, unused index on catalog_resources(tags)

    This index was superseded by a GIN index on the same column, but the previous
    index was kept around by mistake. This should result in a space savings of
    10-20%, as well as a possible very minor improvement in catalog insert
    performance.

1.0.4
-----

Many thanks to the following people who contributed patches to this
release:

* Chris Price

Fixes:

* (#16554) Fix postgres query for numeric comparisons

    This commit changes the regex that we are using for numeric
    comparisons in postgres to a format that is compatible with both 8.4
    and 9.1.

1.0.3
-----

NOTE: This version was not officially released, as additional fixes
came in between the time we tagged this and the time we were going to
publish release artifacts.

Many thanks to the following people who contributed patches to this
release:

* Deepak Giridharagopal
* Nick Lewis
* Chris Price

Fixes:

* (#17216) Fix problems with UTF-8 transcoding

    Certain 5 and 6 byte sequences were being incorrectly transcoded to
    UTF-8 on Ruby 1.8.x systems. We now do two separate passes, one with
    iconv and one with our hand-rolled transcoding algorithms. Better
    safe than sorry!

* (#17498) Pretty-print JSON HTTP responses

    We now output more nicely-formatted JSON when using the PuppetDB
    HTTP API.

* (#17397) DB pool setup fails with numeric username or password

    This bug happens during construction of the DB connection pool. If
    the username or password is numeric, when parsing the configuration
    file they're turned into numbers. When we go to actually create the
    pool, we get an error because we're passing in numbers when strings
    are expected.

* (#17524) Better logging and response handling for version checks

    Errors when using the `version` endpoint are now caught, logged at a
    more appropriate log level, and a reasonable HTTP response code is
    returned to callers.


1.0.2
-----

Many thanks to the following people who contributed patches to this
release:

* Matthaus Owens

Fixes:

* (#17178) Update rubylib on debian/ubuntu installs

    Previously the terminus would be installed to the 1.8 sitelibdir for ruby1.8 or
    the 1.9.1 vendorlibdir on ruby1.9. The ruby1.9 code path was never used, so
    platforms with ruby1.9 as the default (such as quantal and wheezy) would not be
    able to load the terminus. Modern debian packages put version agnostic ruby
    code in vendordir (/usr/lib/ruby/vendor_ruby), so this commit moves the
    terminus install dir to be vendordir.

1.0.1
-----

Many thanks to the following people who contributed patches to this
release:

* Deepak Giridharagopal
* Nick Lewis
* Matthaus Litteken
* Chris Price

Fixes:

* (#16180) Properly handle edges between exported resources

    This was previously failing when an edge referred to an exported
    resource which was also collected, because it was incorrectly
    assuming collected resources would always be marked as NOT
    exported. However, in the case of a node collecting a resource which
    it also exports, the resource is still marked exported. In that
    case, it can be distinguished from a purely exported resource by
    whether it's virtual. Purely virtual, non-exported resources never
    appear in the catalog.

    Virtual, exported resources are not collected, whereas non-virtual,
    exported resources are. The former will eventually be removed from
    the catalog before being sent to the agent, and thus aren't eligible
    for participation in a relationship. We now check whether the
    resource is virtual rather than exported, for correct behavior.

* (#16535) Properly find edges that point at an exec by an alias

    During namevar aliasing, we end up changing the :alias parameter to
    'alias' and using that for the duration (to distinguish "our"
    aliases form the "original" aliases). However, in the case of exec,
    we were bailing out early because execs aren't isomorphic, and not
    adding 'alias'. Now we will always change :alias to 'alias', and
    just won't add the namevar alias for execs.

* (#16407) Handle trailing slashes when creating edges for file
    resources

    We were failing to create relationships (edges) to File resources if
    the relationship was specified with a different number of trailing
    slashes in the title than the title of the original resource.

* (#16652) Replace dir with specific files for terminus package

    Previously, the files section claimed ownership of Puppet's libdir,
    which confuses rpm when both packages are installed. This commit
    breaks out all of the files and only owns one directory, which
    clearly belongs to puppetdb. This will allow rpm to correctly
    identify files which belong to puppet vs puppetdb-terminus.


1.0.0
-----

The 1.0.0 release contains no changes from 0.11.0 except a minor packaging change.

0.11.0
-----

Many thanks to the following people who contributed patches to this
release:

* Kushal Pisavadia
* Deepak Giridharagopal
* Nick Lewis
* Moses Mendoza
* Chris Price

Notable features:

* Additional database indexes for improved performance

    Queries involving resources (type,title) or tags without much
    additional filtering criteria are now much faster. Note that tag
    queries cannot be sped up on PostgreSQL 8.1, as it doesn't have
    support for GIN indexes on array columns.

* Automatic generation of heap snapshots on OutOfMemoryError

    In the unfortunate situation where PuppetDB runs out of memory, a
    heap snapshot is automatically generated and saved in the log
    directory. This helps us work with users to much more precisely
    triangulate what's taking up the majority of the available heap
    without having to work to reproduce the problem on a completely
    different system (an often difficult proposition). This helps
    keep PuppetDB lean for everyone.

* Preliminary packaging support for Fedora 17 and Ruby 1.9

    This hasn't been fully tested, nor integrated into our CI systems,
    and therefore should be considered experimental. This fix adds
    support for packaging for ruby 1.9 by modifying the @plibdir path
    based on the ruby version. `RUBY_VER` can be passed in as an
    environment variable, and if none is passed, `RUBY_VER` defaults to
    the ruby on the local host as reported by facter. As is currently
    the case, we use the sitelibdir in ruby 1.8, and with this commit
    use vendorlibdir for 1.9. Fedora 17 ships with 1.9, so we use this
    to test for 1.9 in the spec file. Fedora 17 also ships with open-jdk
    1.7, so this commit updates the Requires to 1.7 for fedora 17.

* Resource tags semantics now match those of Puppet proper

    In Puppet, tags are lower-case only. We now fail incoming catalogs that
    contain mixed case tags, and we treat tags in queries as
    case-insensitive comparisons.

Notable fixes:

* Properly escape resource query strings in our terminus

    This fixes failures caused by storeconfigs queries that involve, for
    example, resource titles whose names contain spaces.

* (#15947) Allow comments in puppetdb.conf

    We now support whole-line comments in puppetdb.conf.

* (#15903) Detect invalid UTF-8 multi-byte sequences

    Prior to this fix, certain sequences of bytes used on certain
    versions of Puppet with certain versions of Ruby would cause our
    terminii to send malformed data to PuppetDB (which the daemon then
    properly rejects with a checksum error, so no data corruption would
    have taken place).

* Don't remove puppetdb user during RPM package uninstall

    We never did this on Debian systems, and most other packages seem
    not to as well. Also, removing the user and not all files owned by
    it can cause problems if another service later usurps the user id.

* Compatibility with legacy storeconfigs behavior for duplicate
    resources

    Prior to this commit, the puppetdb resource terminus was not setting
    a value for "collector_id" on collected resources.  This field is
    used by puppet to detect duplicate resources (exported by multiple
    nodes) and will cause a run to fail. Hence, the semantics around
    duplicate resources were ill-specified and could cause
    problems. This fix adds code to set the collector id based on node
    name + resource title + resource type, and adds tests to verify that
    a puppet run will fail if it collects duplicate instances of the
    same resource from different exporters.

* Internal benchmarking suite fully functional again

    Previous changes had broken the benchmark tool; functionality has
    been restored.

* Better version display

    We now display the latest version info during daemon startup and on the
    web dashboard.

0.10.0
-----

Many thanks to the following people who contributed patches to this
release:

* Deepak Giridharagopal
* Nick Lewis
* Matthaus Litteken
* Moses Mendoza
* Chris Price

Notable features:

* Auto-deactivation of stale nodes

    There is a new, optional setting you can add to the `[database]`
    section of your configuration: `node-ttl-days`, which defines how
    long, in days, a node can continue without seeing new activity (new
    catalogs, new facts, etc) before it's automatically deactivated
    during a garbage-collection run.

    The default behavior, if that config setting is ommitted, is the
    same as in previous releases: no automatic deactivation of anything.

    This feature is useful for those who have a non-trivial amount of
    volatility in the lifecycles of their nodes, such as those who
    regularly bring up nodes in a cloud environment and tear them down
    shortly thereafter.

* (#15696) Limit the number of results returned from a resource query

    For sites with tens or even hundreds of thousands of resources, an
    errant query could result in PuppetDB attempting to pull in a large
    number of resources and parameters into memory before serializing
    them over the wire. This can potentially trigger out-of-memory
    conditions.

    There is a new, optional setting you can add to the `[database]`
    section of your configuration: `resource-query-limit`, which denotes
    the maximum number of resources returnable via a resource query. If
    the supplied query results in more than the indicated number of
    resources, we return an HTTP 500.

    The default behavior is to limit resource queries to 20,000
    resources.

* (#15696) Slow query logging

    There is a new, optional setting you can add to the `[database]`
    section of your configuration: `log-slow-statements`, which denotes
    how many seconds a database query can take before the query is
    logged at WARN level.

    The default behavior for this setting is to log queries that take more than 10
    seconds.

* Add support for a --debug flag, and a debug-oriented startup script

    This commit adds support for a new command-line flag: --debug.  For
    now, this flag only affects logging: it forces a console logger and
    ensures that the log level is set to DEBUG. The option is also
    added to the main config hash so that it can potentially be used for
    other purposes in the future.

    This commit also adds a shell script, `puppetdb-foreground`, which
    can be used to launch the services from the command line. This
    script will be packaged (in /usr/sbin) along with the
    puppetdb-ssl-setup script, and may be useful in helping users
    troubleshoot problems on their systems (especially problems with
    daemon startup).

Notable fixes:

* Update CONTRIBUTING.md to better reflect reality

    The process previously described in CONTRIBUTING.md was largely
    vestigial; we've now updated that documentation to reflect the
    actual, current contribution process.

* Proper handling of composite namevars

    Normally, as part of converting a catalog to the PuppetDB wire
    format, we ensure that every resource has its namevar as one of its
    aliases. This allows us to handle edges that refer to said resource
    using its namevar instead of its title.

    However, Puppet implements `#namevar` for resources with composite
    namevars in a strange way, only returning part of the composite
    name. This can result in bugs in the generated catalog, where we
    may have 2 resources with the same alias (because `#namevar` returns
    the same thing for both of them).

    Because resources with composite namevars can't be referred to by
    anything other than their title when declaring relationships,
    there's no real point to adding their aliases in anyways. So now we
    don't bother.

* Fix deb packaging so that the puppetdb service is restarted during
    upgrades

    Prior to this commit, when you ran a debian package upgrade, the
    puppetdb service would be stopped but would not be restarted.

* (#1406) Add curl-based query examples to docs

    The repo now contains examples of querying PuppetDB via curl over
    both HTTP and HTTPS.

* Documentation on how to configure PuppetDB to work with "puppet apply"

    There are some extra steps necessary to get PuppetDB working
    properly with Puppet apply, and there are limitations
    thereafter. The repo now contains documentation around what those
    limitations are, and what additional configuration is necessary.

* Upgraded testing during acceptance test runs

    We now automatically test upgrades from the last published version
    of PuppetDB to the currently-under-test version.

* (#15281) Added postgres support to acceptance testing

    Our acceptance tests now regularly run against both the embedded
    database and PostgreSQL, automatically, on every commit.

* (#15378) Improved behavior of acceptance tests in single-node
    environment

    We have some acceptance tests that require multiple nodes in order
    to execute successfully (mostly around exporting / collecting
    resources). If you tried to run them in a single-node environment,
    they would give a weird ruby error about 'nil' not defining a
    certain method. Now, they will be skipped if you are running without
    more than one host in your acceptance test-bed.

* Spec tests now work against Puppet master branch

    We now regularly and automatically run PuppetDB spec tests against
    Puppet's master branch.

* Acceptance testing for RPM-based systems

    Previously we were running all of our acceptance tests solely
    against Debian systems. We now run them all, automatically upon each
    commit against RedHat machines as well.

* Added new `rake version` task

    Does what it says on the tin.<|MERGE_RESOLUTION|>--- conflicted
+++ resolved
@@ -7,7 +7,6 @@
 [configure_postgres]: ./configure.html#using-postgresql
 [pg_trgm]: http://www.postgresql.org/docs/current/static/pgtrgm.html
 
-<<<<<<< HEAD
 3.0.0
 -----
 
@@ -302,7 +301,7 @@
 ### Contributors
 
 TODO
-=======
+
 2.3.2
 -----
 
@@ -348,7 +347,6 @@
 * PuppetDB won't assume that it can retrieve the public database table
   names (initially assumed in 2.3.1).
   ([PDB-1363](https://tickets.puppetlabs.com/browse/PDB-1363))
->>>>>>> a86e5b9c
 
 2.3.1
 -----
