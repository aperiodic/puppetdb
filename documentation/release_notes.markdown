--- conflicted
+++ resolved
@@ -428,19 +428,11 @@
 
 * (PDB-128) - Oracle Java 7 package support
 
-<<<<<<< HEAD
-  Add support for Oracle Java 7 packages on Debian. This
-  means that users who have older Debian based distros but do not have
-  native JDK 7 packages can build their own Oracle Java 7 package (see
-  https://wiki.debian.org/JavaPackage) and we will pull it in as a
-  dependency.
-=======
     Add support for Oracle Java 7 packages on Debian. This
     means that users who have older Debian based distros but do not have
     native JDK 7 packages can build their own Oracle Java 7 package (see
     https://wiki.debian.org/JavaPackage) and we will pull it in as a
     dependency.
->>>>>>> edfbf1e3
 
 * (PDB-106) - Added an explicit log message upon a failed agent run
     (previously would fail with “undefined method `[]' for nil:NilClass”)
