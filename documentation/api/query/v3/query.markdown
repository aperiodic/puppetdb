---
title: "PuppetDB 2.0 » API » v3 » Query Structure"
layout: default
canonical: "/puppetdb/latest/api/query/v3/query.html"
---

[prefix]: http://en.wikipedia.org/wiki/Polish_notation
[jetty]: ../../../configure.html#jetty-http-settings
[index]: ../../index.html
[urlencode]: http://en.wikipedia.org/wiki/Percent-encoding
[operators]: ./operators.html
[tutorial]: ../tutorial.html
[curl]: ../curl.html
[paging]: ./paging.html

## Summary

PuppetDB's query API can retrieve data objects from PuppetDB for use in other applications. For example, the terminus plugins for puppet masters use this API to collect exported resources, and to translate node facts into the inventory service.

The query API is implemented as HTTP URLs on the PuppetDB server. By default, it can only be accessed over the network via host-verified HTTPS; [see the jetty settings][jetty] if you need to access the API over unencrypted HTTP.

## Query Structure

A query consists of:

* An HTTP GET request to an endpoint URL...
* ...which may or may not contain a `query` URL parameter, whose value is a **query string...**
* ...and which may or may not contain other URL parameters, to configure [paging][] or other behavior.

That is, most queries will look like a GET request to a URL that resembles the following:

    https://puppetdb:8081/v3/<ENDPOINT>?query=<QUERY STRING>

### API URLs

API URLs generally look like this:

    https://<SERVER>:<PORT>/<API VERSION>/<ENDPOINT>?<PARAMETER>=<VALUE>&<PARAMETER>=<VALUE>

For example: `https://puppetdb:8081/v3/resources?limit=50&offset=50`.

### API Version

<<<<<<< HEAD
The first component of an API URL is the API version, written as `v2`, `v3`, etc. This page describes version 2 of the API, so every URL will begin with `/v3`. After the version, URLs are organized into a number of **endpoints.**
=======
After the server and port, the first part of an API URL is the **API version,** written as `v2`, `v3`, etc. This section describes version 3 of the API, so every URL will begin with `/v3`.
>>>>>>> edfbf1e3

### Endpoints

After the version, URLs are organized into a number of **endpoints.**

Conceptually, an endpoint represents a reservoir of some type of PuppetDB object. Each version of the PuppetDB API defines a set number of endpoints.

See the [API index][index] for a list of the available endpoints. Each endpoint may have additional sub-endpoints under it; these are generally just shortcuts for the most common types of query, so that you can write terser and simpler query strings.

### URL Parameters

Finally, the URL may include some **URL parameters.** Some endpoints require certain parameters; for others they're optional or disallowed. Each endpoint's page lists the parameters it accepts, and most endpoints also support the [paging][] parameters.

A group of parameters begins with a question mark (`?`). Each parameter is formatted as `<PARAMETER>=<VALUE>`, and additional parameters are separated by ampersands (`&`). All parameter values must be [URL-encoded.][urlencode]

#### `query`

The most common URL parameter is `query`, which lets you define the set of results returned by most endpoints. The value of `query` must be a **query string.** Query strings are described in more detail [below](#query-strings).

#### Paging

The next most common URL parameters are the **paging** parameters.

Most PuppetDB query endpoints support paged results via a set of shared URL parameters.  For more information, please see the documentation on [paging][paging].

## Query Strings

A query string passed to the `query` URL parameter must be:

* A [URL-encoded][urlencode]...
* ...JSON array...
    * ...which may contain scalar data types (usually strings) and additional arrays...
* ...which describes a complex _comparison operation..._
* ...in [_prefix notation_][prefix], with an **operator** first and its **arguments** following.

That is, before being URL-encoded, all query strings follow the form:

    [ "<OPERATOR>", "<ARGUMENT>", (..."<ARGUMENT>"...) ]

A complete query string describes a comparison operation. When submitting a query, PuppetDB will check every _possible_ result from the endpoint to see if it matches the comparison from the query string, and will only return those objects that match.

Different operators may take different numbers (and types) of arguments. Each endpoint may have a slightly different set of operators available.

> ### Explicit Grammar for Query Strings
>
> More explicitly, the following grammar describes a query string (before it is URL-encoded):
>
>     query: [ {bool}, {query}+ ] | [ "not", {query} ] | [ {binary_op}, {field}, {value} ] |
>                 [ "in", {field}, [ "extract", {field}, [ {subquery_name}, {query} ] ] ]
>     field:          string, which is the name of a valid FIELD listed in the endpoint's doc page
>     value:          string
>     bool:           "or" | "and"
>     binary_op:      "=" | "~" | ">" | ">=" | "<" | "<="
>     subquery_name:  "select-resources" | "select-facts" | "select-nodes"

> ### Note on JSON Formatting
>
> JSON arrays are delimited by square brackets (`[` and `]`), and items in the array are separated by commas. JSON strings are delimited by straight double-quotes (`"`) and must be UTF-8 text; literal double quotes and literal backslashes in the string must be escaped with a backslash (`"` is `\"` and `\` is `\\`).

### Operators

[The Operators page][operators] describes all of the available operators and their behavior. Also, each endpoint's page will list which operators are useful with that endpoint.

PuppetDB uses three main kinds of operators:

* **Binary comparison operators** like `=` or `<`, which take exactly one **field** and exactly one **value** as arguments. (`["=", "certname", "magpie.example.com"]`)
* **Boolean operators** like `not` or `and`, which take complete query strings as arguments. `["and", ["<", "timestamp", "2011-01-01T12:01:00-03:00"], [">", "timestamp", "2011-01-01T12:00:00-03:00"]]`
* **Subquery operators,** which always occur in the form `["in", "<FIELD>", ["extract", "<FIELD>", <SUBQUERY STATEMENT>] ]`.


## Query Responses

All queries return data with a content type of `application/json`. Each endpoint's page describes the format of its return data.

## Tutorial and Tips

For a walkthrough on constructing queries, see [the Query Tutorial page][tutorial]. For quick tips on using curl to make ad-hoc queries, see [the Curl Tips page][curl].<|MERGE_RESOLUTION|>--- conflicted
+++ resolved
@@ -41,11 +41,7 @@
 
 ### API Version
 
-<<<<<<< HEAD
-The first component of an API URL is the API version, written as `v2`, `v3`, etc. This page describes version 2 of the API, so every URL will begin with `/v3`. After the version, URLs are organized into a number of **endpoints.**
-=======
 After the server and port, the first part of an API URL is the **API version,** written as `v2`, `v3`, etc. This section describes version 3 of the API, so every URL will begin with `/v3`.
->>>>>>> edfbf1e3
 
 ### Endpoints
 
