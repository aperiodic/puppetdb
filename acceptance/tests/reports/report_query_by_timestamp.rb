--- conflicted
+++ resolved
@@ -11,12 +11,7 @@
 }
 MANIFEST
 
-<<<<<<< HEAD
-  # Query for all of the events after the start time
-  result = on database, %Q|curl -G http://localhost:8080/experimental/events --data 'query=[">",%20"timestamp",%20"#{query_start_time}"]'|
-=======
   tmpdir = master.tmpdir('report_storage')
->>>>>>> 0c0389d8
 
   manifest_file = File.join(tmpdir, 'site.pp')
 
@@ -56,31 +51,15 @@
   # Wait until all the commands have been processed
   sleep_until_queue_empty database
 
-<<<<<<< HEAD
-  # Query for all of the events after the start time
-  result = on database, %Q|curl -G http://localhost:8080/experimental/events --data 'query=[">",%20"timestamp",%20"#{query_start_time}"]'|
-=======
   agents.each do |agent|
     start_time = start_times[agent.node_name]
->>>>>>> 0c0389d8
 
     # Query for all of the events after the start time
     result = on database, %Q|curl -G -H 'Accept: application/json' http://localhost:8080/experimental/events --data 'query=["and",%20["=",%20"certname",%20"#{agent.node_name}"],%20[">",%20"timestamp",%20"#{start_time}"]]'|
 
-<<<<<<< HEAD
-  # Now, just for good measure, we'll try a compound query with an end time greater
-  # than the timestamp of the agent runs, and expect the results to match the
-  # previous query.
-
-  end_time = CGI.escape(Time.now.iso8601)
-  result = on database, %Q|curl -G http://localhost:8080/experimental/events --data 'query=["and",%20[">",%20"timestamp",%20"#{query_start_time}"],%20["<",%20"timestamp",%20"#{end_time}"]]'|
-  events2 = JSON.parse(result.stdout)
-  assert(events.length == events2.length, "Expected compound event time query to return the same number of results as the previous query")
-=======
     # This time, we do expect results because we've done agent runs more recently than the timestamp
     events = JSON.parse(result.stdout)
     assert(events.length > 0, "Expected results from event query with timestamp more recent than last batch of agent runs")
->>>>>>> 0c0389d8
 
     # Now, just for good measure, we'll try a compound query with an end time greater
     # than the timestamp of the agent runs, and expect the results to match the
