--- conflicted
+++ resolved
@@ -4,8 +4,7 @@
             [puppetlabs.http.client.sync :as pl-http]
             [puppetlabs.puppetdb.admin :as admin]
             [puppetlabs.trapperkeeper.testutils.logging :refer [with-log-output logs-matching]]
-<<<<<<< HEAD
-            [puppetlabs.puppetdb.cli.services :refer :all]
+            [puppetlabs.puppetdb.cli.services :as svcs :refer :all]
             [puppetlabs.puppetdb.testutils.db
              :refer [*db* clear-db-for-testing! with-test-db]]
             [puppetlabs.puppetdb.testutils.cli :refer [get-factsets]]
@@ -13,14 +12,6 @@
             [puppetlabs.puppetdb.config :as conf]
             [puppetlabs.puppetdb.jdbc :as jdbc]
             [puppetlabs.puppetdb.scf.migrate :refer [migrate!]]
-=======
-            [puppetlabs.puppetdb.cli.services :as svcs :refer :all]
-            [puppetlabs.puppetdb.config :as conf]
-            [puppetlabs.puppetdb.testutils.db :refer [*db* with-test-db]]
-            [puppetlabs.puppetdb.testutils.cli :refer [get-factsets]]
-            [puppetlabs.puppetdb.command :refer [enqueue-command]]
-            [puppetlabs.puppetdb.utils :as utils]
->>>>>>> e69af05f
             [puppetlabs.puppetdb.scf.storage :as scf-store]
             [puppetlabs.puppetdb.scf.storage-utils :as sutils]
             [puppetlabs.puppetdb.time :as pdbtime]
@@ -35,14 +26,10 @@
             [clj-time.core :refer [now]]
             [puppetlabs.puppetdb.cheshire :as json]
             [overtone.at-at :refer [mk-pool stop-and-reset-pool!]]
-<<<<<<< HEAD
-            [puppetlabs.puppetdb.testutils.queue :as tqueue])
-  (:import [java.security KeyStore]
-           [java.util.concurrent.locks ReentrantLock]))
-=======
             [puppetlabs.puppetdb.testutils.queue :as tqueue]
-            [slingshot.slingshot :refer [throw+ try+]]))
->>>>>>> e69af05f
+            [slingshot.slingshot :refer [throw+ try+]])
+  (:import
+   [java.util.concurrent.locks ReentrantLock]))
 
 (deftest update-checking
   (let [config-map {:global {:product-name "puppetdb"
@@ -209,7 +196,32 @@
       (is (= 200 (:status response)))
       (is (not (re-find #"Permission denied" (:body response)))))))
 
-<<<<<<< HEAD
+(deftest unsupported-database-triggers-shutdown
+  (svc-utils/with-single-quiet-pdb-instance
+    (let [config (-> (get-service svc-utils/*server* :DefaultedConfig)
+                     conf/get-config)
+          expected-oldest scf-store/oldest-supported-db]
+      (doseq [v [[8 1]
+                 [8 2]
+                 [8 3]
+                 [8 4]
+                 [9 0]
+                 [9 1]
+                 [9 2]
+                 [9 3]
+                 [9 4]
+                 [9 5]]]
+        (with-redefs [sutils/db-metadata (delay {:database nil :version v})]
+          (try+
+           (initialize-schema *db* config)
+           (catch [:type ::svcs/unsupported-database] {:keys [current oldest]}
+             (is (= v current))
+             (is (= expected-oldest oldest))))))
+      (with-redefs [sutils/db-metadata (delay {:database nil :version [9 6]})]
+        (is (do
+              ;; Assumes initialize-schema is idempotent, which it is
+              (initialize-schema *db* config)
+              true))))))
 
 (defn purgeable-nodes [node-purge-ttl]
   (let [horizon (pdbtime/to-timestamp (time/ago node-purge-ttl))]
@@ -240,30 +252,4 @@
           (collect-garbage db-cfg lock db-cfg
                            (db-config->clean-request db-cfg)))
         (is (= expected-remaining
-               (count (purgeable-nodes node-purge-ttl))))))))
-=======
-(deftest unsupported-database-triggers-shutdown
-  (svc-utils/with-single-quiet-pdb-instance
-    (let [config (-> (get-service svc-utils/*server* :DefaultedConfig)
-                     conf/get-config)
-          expected-oldest scf-store/oldest-supported-db]
-      (doseq [v [[8 1]
-                 [8 2]
-                 [8 3]
-                 [8 4]
-                 [9 0]
-                 [9 1]
-                 [9 2]
-                 [9 3]]]
-        (with-redefs [sutils/db-metadata (delay {:database nil :version v})]
-          (try+
-           (initialize-schema *db* config)
-           (catch [:type ::svcs/unsupported-database] {:keys [current oldest]}
-             (is (= v current))
-             (is (= expected-oldest oldest))))))
-      (with-redefs [sutils/db-metadata (delay {:database nil :version [9 4]})]
-        (is (do
-              ;; Assumes initialize-schema is idempotent, which it is
-              (initialize-schema *db* config)
-              true))))))
->>>>>>> e69af05f
+               (count (purgeable-nodes node-purge-ttl))))))))