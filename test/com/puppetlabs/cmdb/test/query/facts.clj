--- conflicted
+++ resolved
@@ -2,24 +2,9 @@
   (:require [com.puppetlabs.cmdb.scf.storage :as scf-store]
             [com.puppetlabs.cmdb.query.facts :as facts])
   (:use clojure.test
-<<<<<<< HEAD
         [com.puppetlabs.cmdb.fixtures]))
 
 (use-fixtures :each with-test-db)
-=======
-        ring.mock.request
-        [com.puppetlabs.jdbc :only (with-transacted-connection)]
-        [com.puppetlabs.cmdb.testutils :only [with-test-db]]
-        [com.puppetlabs.cmdb.scf.migrate :only [migrate!]]))
-
-(def ^:dynamic *db* nil)
-
-(use-fixtures :each (fn [f]
-                      (with-test-db *db*
-                        (with-transacted-connection *db*
-                          (migrate!)
-                          (f)))))
->>>>>>> 222808b2
 
 (deftest facts-for-node
   (let [certname "some_certname"
