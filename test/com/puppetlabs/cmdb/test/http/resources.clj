(ns com.puppetlabs.cmdb.test.http.resources
  (:require [cheshire.core :as json]
            [clojure.java.jdbc :as sql]
            ring.middleware.params)
  (:use clojure.test
        ring.mock.request
<<<<<<< HEAD
        [com.puppetlabs.cmdb.fixtures]
        [com.puppetlabs.cmdb.scf.storage :only [db-serialize to-jdbc-varchar-array deactivate-node!]]))

(use-fixtures :each with-test-db with-http-app)
=======
        [com.puppetlabs.jdbc :only (with-transacted-connection)]
        [com.puppetlabs.cmdb.testutils :only [with-test-db]]
        [com.puppetlabs.cmdb.scf.storage :only [db-serialize to-jdbc-varchar-array deactivate-node!]]
        [com.puppetlabs.cmdb.scf.migrate :only [migrate!]]))

(def ^:dynamic *app* nil)
(def ^:dynamic *db* nil)

(use-fixtures :each (fn [f]
                      (with-test-db *db*
                        (binding [*app* (server/build-app {:scf-db *db*})]
                          (f)))))
>>>>>>> 222808b2

;;;; Test the resource listing handlers.
(def c-t "application/json")

(defn get-request
  ([path] (get-request path nil))
  ([path query]
     (let [request (if query
                     (request :get path
                              {"query" (if (string? query) query (json/generate-string query))})
                     (request :get path))
           headers (:headers request)]
       (assoc request :headers (assoc headers "Accept" c-t)))))

(defn get-response
  ([]      (get-response nil))
  ([query] (*app* (get-request "/resources" query))))

(defn is-response-equal
  "Test if the HTTP request is a success, and if the result is equal
to the result of the form supplied to this method."
  [response body]
  (is (= 200   (:status response)))
  (is (= c-t (get-in response [:headers "Content-Type"])))
  (is (= body (if (:body response)
                (set (json/parse-string (:body response) true))
                nil)) (str response)))


(deftest resource-list-handler
  (with-transacted-connection *db*
    (migrate!)
    (sql/insert-records
     :resource_params
     {:resource "1" :name "ensure" :value (db-serialize "file")}
     {:resource "1" :name "owner"  :value (db-serialize "root")}
     {:resource "1" :name "group"  :value (db-serialize "root")}
     {:resource "1" :name "acl"    :value (db-serialize ["john:rwx" "fred:rwx"])})
    (sql/insert-records
     :certnames
     {:name "one.local"}
     {:name "two.local"})
    (sql/insert-records
     :catalogs
     {:hash "foo" :api_version 1 :catalog_version "12"}
     {:hash "bar" :api_version 1 :catalog_version "14"})
    (sql/insert-records
     :certname_catalogs
     {:certname "one.local" :catalog "foo"}
     {:certname "two.local" :catalog "bar"})
    (sql/insert-records :catalog_resources
                        {:catalog "foo" :resource "1" :type "File" :title "/etc/passwd" :exported true :tags (to-jdbc-varchar-array ["one" "two"])}
                        {:catalog "bar" :resource "1" :type "File" :title "/etc/passwd" :exported true :tags (to-jdbc-varchar-array ["one" "two"])}
                        {:catalog "bar" :resource "2" :type "Notify" :title "hello" :exported true :tags (to-jdbc-varchar-array [])}))

    (let [foo1 {:certname   "one.local"
                :resource   "1"
                :type       "File"
                :title      "/etc/passwd"
                :tags       ["one" "two"]
                :exported   true
                :sourcefile nil
                :sourceline nil
                :parameters {:ensure "file"
                             :owner  "root"
                             :group  "root"
                             :acl    ["john:rwx" "fred:rwx"]}}
          bar1 {:certname   "two.local"
                :resource   "1"
                :type       "File"
                :title      "/etc/passwd"
                :tags       ["one" "two"]
                :exported   true
                :sourcefile nil
                :sourceline nil
                :parameters {:ensure "file"
                             :owner  "root"
                             :group  "root"
                             :acl    ["john:rwx" "fred:rwx"]}}
          bar2 {:certname   "two.local"
                :resource   "2"
                :type       "Notify"
                :title      "hello"
                :tags       []
                :exported   true
                :sourcefile nil
                :sourceline nil
                :parameters {}}]
      (testing "query without filter"
        (is-response-equal (get-response) #{foo1 bar1 bar2}))

      (testing "query with filter"
        (doseq [[query result] [[["=" "type" "File"] #{foo1 bar1}]
                                [["=" "tag" "one"] #{foo1 bar1}]
                                [["=" "tag" "two"] #{foo1 bar1}]
                                [["and"
                                  ["=" ["node" "name"] "one.local"]
                                  ["=" "type" "File"]]
                                 #{foo1}]
                                [["=" ["parameter" "ensure"] "file"] #{foo1 bar1}]
                                [["=" ["parameter" "owner"] "root"] #{foo1 bar1}]
                                [["=" ["parameter" "acl"] ["john:rwx" "fred:rwx"]] #{foo1 bar1}]]]
          (is-response-equal (get-response query) result)))

      (testing "querying against inactive nodes"
        (deactivate-node! "one.local")

        (testing "should exclude inactive nodes when requested"
          (let [query ["=" ["node" "active"] true]
                result #{bar1 bar2}]
            (is-response-equal (get-response query) result)))

        (testing "should exclude active nodes when requested"
          (let [query ["=" ["node" "active"] false]
                result #{foo1}]
            (is-response-equal (get-response query) result)))

        (testing "should include all nodes otherwise"
          (let [query ["=" "type" "File"]
                result #{foo1 bar1}]
            (is-response-equal (get-response query) result)))))

    (testing "error handling"
      (let [response (get-response ["="])
            body     (get response :body "null")]
        (is (= (:status response) 400))
        (is (re-find #"= requires exactly two arguments" body)))))<|MERGE_RESOLUTION|>--- conflicted
+++ resolved
@@ -4,25 +4,11 @@
             ring.middleware.params)
   (:use clojure.test
         ring.mock.request
-<<<<<<< HEAD
         [com.puppetlabs.cmdb.fixtures]
-        [com.puppetlabs.cmdb.scf.storage :only [db-serialize to-jdbc-varchar-array deactivate-node!]]))
+        [com.puppetlabs.cmdb.scf.storage :only [db-serialize to-jdbc-varchar-array deactivate-node!]]
+        [com.puppetlabs.jdbc :only (with-transacted-connection)]))
 
 (use-fixtures :each with-test-db with-http-app)
-=======
-        [com.puppetlabs.jdbc :only (with-transacted-connection)]
-        [com.puppetlabs.cmdb.testutils :only [with-test-db]]
-        [com.puppetlabs.cmdb.scf.storage :only [db-serialize to-jdbc-varchar-array deactivate-node!]]
-        [com.puppetlabs.cmdb.scf.migrate :only [migrate!]]))
-
-(def ^:dynamic *app* nil)
-(def ^:dynamic *db* nil)
-
-(use-fixtures :each (fn [f]
-                      (with-test-db *db*
-                        (binding [*app* (server/build-app {:scf-db *db*})]
-                          (f)))))
->>>>>>> 222808b2
 
 ;;;; Test the resource listing handlers.
 (def c-t "application/json")
@@ -54,7 +40,6 @@
 
 (deftest resource-list-handler
   (with-transacted-connection *db*
-    (migrate!)
     (sql/insert-records
      :resource_params
      {:resource "1" :name "ensure" :value (db-serialize "file")}
