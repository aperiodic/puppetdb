--- conflicted
+++ resolved
@@ -1445,24 +1445,11 @@
   {:pre [(kitchensink/datetime? time)]}
   (jdbc/delete! :reports ["producer_timestamp < ?" (to-timestamp time)]))
 
-<<<<<<< HEAD
-;;;;;;;;;;;;;;;;;;;;;;;;;;;;;;;;;;;;;;;;;;;;;;;;;;;;;;;;;;;;;;;;;;;;;;;;;;;;;;;
-;;; Database support/deprecation
-
-(defn db-unsupported-msg
-  "Returns a string with an unsupported message if the DB is not supported,
-  nil otherwise. min-version is a vector like [9 6]"
-  [min-version]
-  (when (sutils/db-version-older-than? min-version)
-    (trs "PostgreSQL DB versions older than {0}.{1} are no longer supported. Please upgrade Postgres and restart PuppetDB."
-         (first min-version) (second min-version))))
-=======
->>>>>>> e69af05f
 
 ;;;;;;;;;;;;;;;;;;;;;;;;;;;;;;;;;;;;;;;;;;;;;;;;;;;;;;;;;;;;;;;;;;;;;;;;;;;;;;;
 ;;; Public
 
-(def oldest-supported-db [9 4])
+(def oldest-supported-db [9 6])
 
 (pls/defn-validated add-certname!
   "Add the given host to the db"
@@ -1573,20 +1560,6 @@
    received-timestamp :- pls/Timestamp]
   (add-report!* report received-timestamp true))
 
-<<<<<<< HEAD
-(defn validate-database-version
-  "Check the currently configured database and if it isn't supported,
-  notify the user and call fail-fn.  Then (if fail-fn returns) notify
-  the user if the database is deprecated."
-  [min-pg-version fail-fn]
-  (when-let [msg (db-unsupported-msg min-pg-version)]
-    (let [msg (utils/attention-msg msg)]
-      (utils/println-err msg)
-      (log/error msg)
-      (fail-fn))))
-
-=======
->>>>>>> e69af05f
 (def ^:dynamic *orphaned-path-gc-limit* 200)
 
 (defn garbage-collect!
