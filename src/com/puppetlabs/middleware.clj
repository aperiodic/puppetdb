;; ## Ring middleware

(ns com.puppetlabs.middleware
  (:require [com.puppetlabs.utils :as utils]
            [com.puppetlabs.http :as pl-http]
            [ring.util.response :as rr])
  (:use [metrics.timers :only (timer time!)]
        [metrics.meters :only (meter mark!)]))

(defn wrap-with-authorization
  "Ring middleware that will only pass through a request if the
  supplied authorization function allows it. Otherwise an HTTP 403 is
  returned to the client.

  `authorized?` is expected to take a single argument, the current
  request. The request is allowed only if the return value of
  `authorized?` is truthy."
  [app authorized?]
  (fn [req]
    (if (authorized? req)
      (app req)
      (-> "You shall not pass!"
          (rr/response)
          (rr/status pl-http/status-forbidden)))))

(defn wrap-with-certificate-cn
  "Ring middleware that will annotate the request with an
  :ssl-client-cn key representing the CN contained in the client
  certificate of the request. If no client certificate is present,
  the key's value is set to nil."
  [app]
  (fn [{:keys [ssl-client-cert] :as req}]
    (let [cn  (if ssl-client-cert
                (utils/cn-for-cert ssl-client-cert))
          req (assoc req :ssl-client-cn cn)]
      (app req))))

(defn wrap-with-globals
  "Ring middleware that will add to each request a :globals attribute:
  a map containing various global settings"
  [app globals]
  (fn [req]
    (let [new-req (assoc req :globals globals)]
      (app new-req))))

(defn verify-accepts-content-type
<<<<<<< HEAD
  [app content-type]
=======
  "Ring middleware that requires a request for the wrapped `app` to accept the
  provided `content-type`. If the content type isn't acceptable, a 406 Not
  Acceptable status is returned, with a message informing the client it must
  accept the content type."
  [app content-type]
  {:pre (string? content-type)}
>>>>>>> ff7736ee
  (fn [{:keys [headers] :as req}]
    (if (pl-http/acceptable-content-type
          content-type
          (headers "accept"))
      (app req)
      (rr/status (rr/response (str "must accept " content-type))
                 pl-http/status-not-acceptable))))

(defn verify-param-exists
<<<<<<< HEAD
  [app param]
=======
  "Ring middleware that checks the existence of the given `param` in the
  request. If the param isn't specified, a 400 Not Found error is returned,
  explaining that the param is missing."
  [app param]
  {:pre (string? param)}
>>>>>>> ff7736ee
  (fn [{:keys [params] :as req}]
    (if (params param)
      (app req)
      (pl-http/error-response (str "missing " param)))))

(def verify-accepts-json
<<<<<<< HEAD
=======
  "Ring middleware which requires a request for `app` to accept
  application/json as a content type. If the request doesn't accept
  application/json, a 406 Not Acceptable status is returned with an error
  message indicating the problem."
>>>>>>> ff7736ee
  (fn [app]
   (verify-accepts-content-type app "application/json")))

(defn verify-checksum
<<<<<<< HEAD
=======
  "Ring middleware which will verify that the content of the `payload` param
  has the checksum specified in the `checksum` parameter. If no checksum is
  provided, this check will be skipped. If the checksum doesn't match, a 400
  Bad Request error is returned."
>>>>>>> ff7736ee
  [app]
  (fn [{:keys [params] :as req}]
    (let [expected-checksum (params "checksum")
          payload           (params "payload")]
      (if (and expected-checksum
               (not= expected-checksum (utils/utf8-string->sha1 payload)))
        (pl-http/error-response "checksums don't match")
        (app req)))))

(defn wrap-with-metrics*
  "Ring middleware that will tack performance counters for each
  URL. Arguments are the same as for `wrap-with-metrics`, except:

  `prefix`: string to use as the first component of each generated
  metric."
  [app prefix storage normalize-uri]
  (fn [req]
    (let [metric-root (str (normalize-uri (:uri req)))
          timer-key   [:timers metric-root]]
      (when-not (get-in @storage timer-key)
        (swap! storage assoc-in timer-key (timer [prefix metric-root "service-time"])))

      (time! (get-in @storage timer-key)

             (let [response  (app req)
                   status    (:status response)
                   meter-key [:meters metric-root status]]
               (when-not (get-in @storage meter-key)
                 (swap! storage assoc-in meter-key (meter [prefix metric-root (str status)] "reqs/s")))
               (mark! (get-in @storage meter-key))
               response)))))

(defmacro wrap-with-metrics
  "Ring middleware that will tack performance counters for each URL.
  We track the following metrics per-app, at a top-level

  * `service-time`: how long it took to service the request

  We track the following meters per-app, and per-response-code:

  * `reqs/s`: the rate at which responses of a given status are
    reported

  Created metrics are stored in the supplied `storage` atom with the
  following structure:

      {:timers {<normalized uri> <service time metric>
                <normalized uri> <service time metric>}
       :meters {<normalized uri> {<status code> <reqs/s>
                                  <status code> <reqs/s>}}}

  `app`: The ring app to be wrapped

  `storage`: An atom that will be used to hold references to all
  created metrics.

  `normalize-uri`: A function that takes a URI, and returns a
  transformed string. The result will be used to organize the metrics:
  URI's with the same normalized representation will share timers and
  meters. To have all URIs share the same metrics, use `identity`."
  [app storage normalize-uri]
  `(let [prefix# ~(str *ns*)]
     (wrap-with-metrics* ~app prefix# ~storage ~normalize-uri)))<|MERGE_RESOLUTION|>--- conflicted
+++ resolved
@@ -44,16 +44,12 @@
       (app new-req))))
 
 (defn verify-accepts-content-type
-<<<<<<< HEAD
-  [app content-type]
-=======
   "Ring middleware that requires a request for the wrapped `app` to accept the
   provided `content-type`. If the content type isn't acceptable, a 406 Not
   Acceptable status is returned, with a message informing the client it must
   accept the content type."
   [app content-type]
   {:pre (string? content-type)}
->>>>>>> ff7736ee
   (fn [{:keys [headers] :as req}]
     (if (pl-http/acceptable-content-type
           content-type
@@ -63,39 +59,29 @@
                  pl-http/status-not-acceptable))))
 
 (defn verify-param-exists
-<<<<<<< HEAD
-  [app param]
-=======
   "Ring middleware that checks the existence of the given `param` in the
   request. If the param isn't specified, a 400 Not Found error is returned,
   explaining that the param is missing."
   [app param]
   {:pre (string? param)}
->>>>>>> ff7736ee
   (fn [{:keys [params] :as req}]
     (if (params param)
       (app req)
       (pl-http/error-response (str "missing " param)))))
 
 (def verify-accepts-json
-<<<<<<< HEAD
-=======
   "Ring middleware which requires a request for `app` to accept
   application/json as a content type. If the request doesn't accept
   application/json, a 406 Not Acceptable status is returned with an error
   message indicating the problem."
->>>>>>> ff7736ee
   (fn [app]
    (verify-accepts-content-type app "application/json")))
 
 (defn verify-checksum
-<<<<<<< HEAD
-=======
   "Ring middleware which will verify that the content of the `payload` param
   has the checksum specified in the `checksum` parameter. If no checksum is
   provided, this check will be skipped. If the checksum doesn't match, a 400
   Bad Request error is returned."
->>>>>>> ff7736ee
   [app]
   (fn [{:keys [params] :as req}]
     (let [expected-checksum (params "checksum")
