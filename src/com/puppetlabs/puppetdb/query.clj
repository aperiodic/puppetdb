--- conflicted
+++ resolved
@@ -181,10 +181,7 @@
   [version ops & terms]
   {:post [(string? (:where %))]}
   (case version
-    :v1 (do
-          (when (empty? terms)
-            (throw (IllegalArgumentException. (str "not requires at least one term"))))
-          (negate-term* ops (cons "or" terms)))
+    :v1 (throw (IllegalArgumentException. "api v1 is retired"))
     (do
       (when-not (= (count terms) 1)
         (throw (IllegalArgumentException. (format "'not' takes exactly one argument, but %d were supplied" (count terms)))))
@@ -235,7 +232,7 @@
 (defmethod queryable-fields :resource
   [_ query-api-version]
   (case query-api-version
-    :v1 (throw (IllegalArgumentException. "queryable fields for resources not supported for v1"))
+    :v1 (throw (IllegalArgumentException. "api v1 is retired"))
     :v2 (-> (keyset resource-columns)
             (set/union (keyset v3-renamed-resource-columns))
             (set/difference (valset v3-renamed-resource-columns)))
@@ -319,83 +316,18 @@
         sql (format "SELECT %s FROM certnames WHERE %s" (column-map->sql node-columns) where)]
     (apply vector sql params)))
 
-<<<<<<< HEAD
-(defn compile-resource-equality-v3
-  "Compile an = operator for a v3 resource query. `path` represents the field
-  to query against, and `value` is the value."
-  [& [path value :as args]]
-=======
 (defn compile-resource-equality
   "Compile an = operator for a resource query. `path` represents the field
   to query against, and `value` is the value. This mostly just defers to
   `compile-resource-equality-v2`, with a little bit of logic to handle the one
   term that differs."
   [version & [path value :as args]]
->>>>>>> 9bfa1235
   {:post [(map? %)
           (:where %)]}
   (when-not (= (count args) 2)
     (throw (IllegalArgumentException. (format "= requires exactly two arguments, but %d were supplied" (count args)))))
-<<<<<<< HEAD
-  (match [path]
-         ;; tag join. Tags are case-insensitive but always lowercase, so
-         ;; lowercase the query value.
-         ["tag"]
-         {:where  (sql-array-query-string "tags")
-          :params [(string/lower-case value)]}
-
-         ;; node join.
-         ["certname"]
-         {:where  "catalogs.certname = ?"
-          :params [value]}
-
-         ;; {in,}active nodes.
-         [["node" "active"]]
-         {
-           :where (format "catalogs.certname IN (SELECT name FROM certnames WHERE deactivated IS %s)" (if value "NULL" "NOT NULL"))}
-
-         ;; param joins.
-         [["parameter" (name :guard string?)]]
-         {:where  "catalog_resources.resource IN (SELECT rp.resource FROM resource_params rp WHERE rp.name = ? AND rp.value = ?)"
-          :params [name (db-serialize value)]}
-
-         ;; metadata match.
-         [(metadata :guard #{"catalog" "resource" "type" "title" "tags" "exported" "file" "line"})]
-           {:where  (format "catalog_resources.%s = ?" metadata)
-            :params [value]}
-
-         ;; ...else, failure
-         :else (throw (IllegalArgumentException.
-                       (str path " is not a queryable object for resources")))))
-
-(defn compile-resource-equality-v2
-  "Compile an = operator for a v2 resource query. `path` represents the field
-  to query against, and `value` is the value. This mostly just defers to
-  `compile-resource-equality-v3`, with a little bit of logic to handle the one
-  term that differs."
-  [& [path value :as args]]
-  {:post [(map? %)
-          (:where %)]}
-  (when-not (= (count args) 2)
-    (throw (IllegalArgumentException. (format "= requires exactly two arguments, but %d were supplied" (count args)))))
-  ;; If they passed in any of the new names for the renamed resource-columns, we fail
-  ;; because this is v2.
-  (when (contains? (valset v3-renamed-resource-columns) path)
-    (throw (IllegalArgumentException. (format "%s is not a queryable object for resources" path))))
-  (compile-resource-equality-v3 (get v3-renamed-resource-columns path path) value))
-
-(defn compile-resource-regexp-v3
-  "Compile an '~' predicate for a v3 resource query, which does regexp matching.
-=======
-  (case version
-    :v1 (do
-          ;; We call it "certname" in v2, and ["node" "name"] in v1. If they specify
-          ;; ["node" "name"], rewrite it as "certname". But if they specify "certname",
-          ;; fail because this is v1.
-          (when (= path "certname")
-            (throw (IllegalArgumentException. "certname is not a queryable object for resources")))
-          (let [path (if (= path ["node" "name"]) "certname" path)]
-            (compile-resource-equality :v2 path value)))
+  (case version
+    :v1 (throw (IllegalArgumentException. "api v1 is retired"))
     :v2 (do
           ;; If they passed in any of the new names for the renamed resource-columns, we fail
           ;; because this is v2.
@@ -436,14 +368,13 @@
 
 (defn compile-resource-regexp
   "Compile an '~' predicate for a resource query, which does regexp matching.
->>>>>>> 9bfa1235
   This is done by leveraging the correct database-specific regexp syntax to
   return only rows where the supplied `path` match the given `pattern`."
   [version & [path value :as args]]
   {:post [(map? %)
           (:where %)]}
   (case version
-    :v1 (throw (IllegalArgumentException. (format "No support for regexp for v1 api")))
+    :v1 (throw (IllegalArgumentException. "api v1 is retired"))
     :v2 (do
           (when (contains? (valset v3-renamed-resource-columns) path)
             (throw (IllegalArgumentException. (format "%s cannot be the target of a regexp match" path))))
@@ -536,46 +467,14 @@
     (throw (IllegalArgumentException.
             (format "Value %s must be a number for %s comparison." value op)))))
 
-<<<<<<< HEAD
-(defn compile-node-equality-v2
-  "Compile a v2 equality operator for nodes. This can either be for the value of
-  a specific fact, or based on node activeness."
-  [path value]
-  {:post [(map? %)
-          (string? (:where %))]}
-  (match [path]
-         ["name"]
-         {:where "certnames.name = ?"
-          :params [value]}
-         [["fact" (name :guard string?)]]
-         {:where  "certnames.name IN (SELECT cf.certname FROM certname_facts cf WHERE cf.name = ? AND cf.value = ?)"
-          :params [name (str value)]}
-         [["node" "active"]]
-         {:where (format "certnames.deactivated IS %s" (if value "NULL" "NOT NULL"))}
-
-         :else (throw (IllegalArgumentException.
-                        (str path " is not a queryable object for nodes")))))
-
-(defn compile-node-equality-v3
-  "Compile a v3 equality operator for nodes. This can either be for the value of
-=======
 (defn compile-node-equality
   "Compile an equality operator for nodes. This can either be for the value of
->>>>>>> 9bfa1235
   a specific fact, or based on node activeness."
   [version path value]
   {:post [(map? %)
           (string? (:where %))]}
   (case version
-    :v1 (match [path]
-          [["fact" (name :guard string?)]]
-          {:where  "certnames.name IN (SELECT cf.certname FROM certname_facts cf WHERE cf.name = ? AND cf.value = ?)"
-           :params [name (str value)]}
-          [["node" "active"]]
-          {:where (format "certnames.deactivated IS %s" (if value "NULL" "NOT NULL"))}
-
-          :else (throw (IllegalArgumentException.
-                         (str path " is not a queryable object for nodes"))))
+    :v1 (throw (IllegalArgumentException. "api v1 is retired"))
     (match [path]
            ["name"]
            {:where "certnames.name = ?"
@@ -627,104 +526,12 @@
 
 (declare fact-operators)
 
-<<<<<<< HEAD
-(defn resource-operators-v2
-  "Maps v2 resource query operators to the functions implementing them. Returns nil
-  if the operator isn't known."
-  [op]
-  (condp = (string/lower-case op)
-    "=" compile-resource-equality-v2
-    "~" compile-resource-regexp-v2
-    "and" (partial compile-and resource-operators-v2)
-    "or" (partial compile-or resource-operators-v2)
-    "not" (partial compile-not-v2 resource-operators-v2)
-    "extract" (partial compile-extract 2 resource-operators-v2)
-    "in" (partial compile-in :resource 2 resource-operators-v2)
-    "select-resources" (partial resource-query->sql resource-operators-v2)
-    "select-facts" (partial fact-query->sql fact-operators-v2)
-    nil))
-
-(defn resource-operators-v3
-  "Maps v3 resource query operators to the functions implementing them. Returns nil
-  if the operator isn't known."
-  [op]
-  (condp = (string/lower-case op)
-    "=" compile-resource-equality-v3
-    "~" compile-resource-regexp-v3
-    "and" (partial compile-and resource-operators-v3)
-    "or" (partial compile-or resource-operators-v3)
-    "not" (partial compile-not-v3 resource-operators-v3)
-    "extract" (partial compile-extract 3 resource-operators-v3)
-    "in" (partial compile-in :resource 3 resource-operators-v3)
-    "select-resources" (partial resource-query->sql resource-operators-v3)
-    "select-facts" (partial fact-query->sql fact-operators-v3)
-    nil))
-
-(defn fact-operators-v2
-  "Maps v2 fact query operators to the functions implementing them. Returns nil
-  if the operator isn't known."
-  [op]
-  (let [op (string/lower-case op)]
-    (cond
-      (#{">" "<" ">=" "<="} op)
-      (partial compile-fact-inequality op)
-
-      (= op "=") compile-fact-equality
-      (= op "~") compile-fact-regexp
-      ;; We pass this function along so the recursive calls know which set of
-      ;; operators/functions to use, depending on the API version.
-      (= op "and") (partial compile-and fact-operators-v2)
-      (= op "or") (partial compile-or fact-operators-v2)
-      (= op "not") (partial compile-not-v2 fact-operators-v2)
-      (= op "extract") (partial compile-extract 2 fact-operators-v2)
-      (= op "in") (partial compile-in :fact 2 fact-operators-v2)
-      (= op "select-resources") (partial resource-query->sql resource-operators-v2)
-      (= op "select-facts") (partial fact-query->sql fact-operators-v2))))
-
-(defn fact-operators-v3
-  "Maps v3 fact query operators to the functions implementing them. Returns nil
-  if the operator isn't known."
-  [op]
-  (let [op (string/lower-case op)]
-    (cond
-      (#{">" "<" ">=" "<="} op)
-      (partial compile-fact-inequality op)
-
-      (= op "=") compile-fact-equality
-      (= op "~") compile-fact-regexp
-      ;; We pass this function along so the recursive calls know which set of
-      ;; operators/functions to use, depending on the API version.
-      (= op "and") (partial compile-and fact-operators-v3)
-      (= op "or") (partial compile-or fact-operators-v3)
-      (= op "not") (partial compile-not-v3 fact-operators-v3)
-      (= op "extract") (partial compile-extract 3 fact-operators-v3)
-      (= op "in") (partial compile-in :fact 3 fact-operators-v3)
-      (= op "select-resources") (partial resource-query->sql resource-operators-v3)
-      (= op "select-facts") (partial fact-query->sql fact-operators-v3))))
-
-(defn node-operators-v2
-  "Maps v2 node query operators to the functions implementing them. Returns nil
-=======
 (defn resource-operators
   "Maps resource query operators to the functions implementing them. Returns nil
   if the operator isn't known."
   [version]
   (case version
-    :v1 (fn [op]
-          (let [unsupported (fn [& args]
-                              (throw (IllegalArgumentException. (format "Operator '%s' is not available in v1 resource queries" op))))]
-            (condp = (string/lower-case op)
-              "=" (partial compile-resource-equality version)
-              "and" (partial compile-and (resource-operators version))
-              "or" (partial compile-or (resource-operators version))
-              "not" (partial compile-not version (resource-operators version))
-              ;; All the subquery operators are unsupported in v1, so we dispatch to a
-              ;; function that throws an exception
-              "extract" unsupported
-              "in" unsupported
-              "select-resources" unsupported
-              "select-facts" unsupported
-              nil)))
+    :v1 (throw (IllegalArgumentException. "api v1 is retired"))
     (fn [op]
       (condp = (string/lower-case op)
         "=" (partial compile-resource-equality version)
@@ -740,43 +547,34 @@
 
 (defn fact-operators
   "Maps fact query operators to the functions implementing them. Returns nil
->>>>>>> 9bfa1235
   if the operator isn't known."
   [version]
-  (fn [op]
-    (let [op (string/lower-case op)]
-      (cond
-        (#{">" "<" ">=" "<="} op)
-        (partial compile-fact-inequality op)
-
-        (= op "=") compile-fact-equality
-        (= op "~") compile-fact-regexp
-        ;; We pass this function along so the recursive calls know which set of
-        ;; operators/functions to use, depending on the API version.
-        (= op "and") (partial compile-and (fact-operators version))
-        (= op "or") (partial compile-or (fact-operators version))
-        (= op "not") (partial compile-not version (fact-operators version))
-        (= op "extract") (partial compile-extract version (fact-operators version))
-        (= op "in") (partial compile-in :fact version (fact-operators version))
-        (= op "select-resources") (partial resource-query->sql (resource-operators version))
-        (= op "select-facts") (partial fact-query->sql (fact-operators version))))))
+  (case version
+    :v1 (throw (IllegalArgumentException. "api v1 is retired"))
+    (fn [op]
+      (let [op (string/lower-case op)]
+        (cond
+          (#{">" "<" ">=" "<="} op)
+          (partial compile-fact-inequality op)
+
+          (= op "=") compile-fact-equality
+          (= op "~") compile-fact-regexp
+          ;; We pass this function along so the recursive calls know which set of
+          ;; operators/functions to use, depending on the API version.
+          (= op "and") (partial compile-and (fact-operators version))
+          (= op "or") (partial compile-or (fact-operators version))
+          (= op "not") (partial compile-not version (fact-operators version))
+          (= op "extract") (partial compile-extract version (fact-operators version))
+          (= op "in") (partial compile-in :fact version (fact-operators version))
+          (= op "select-resources") (partial resource-query->sql (resource-operators version))
+          (= op "select-facts") (partial fact-query->sql (fact-operators version)))))))
 
 (defn node-operators
   "Maps node query operators to the functions implementing them. Returns nil
   if the operator isn't known."
   [version]
   (case version
-    :v1 (fn [op]
-          (let [op (string/lower-case op)
-                unsupported (fn [& args]
-                              (throw (IllegalArgumentException. (format "Operator '%s' is not available in v1 node queries" op))))]
-            (cond
-              (= op "=") (partial compile-node-equality version)
-              (#{">" "<" ">=" "<="} op) (partial compile-node-inequality op)
-              (= op "and") (partial compile-and (node-operators version))
-              (= op "or") (partial compile-or (node-operators version))
-              (= op "not") (partial compile-not version (node-operators version))
-              (#{"~" "extract" "in" "select-resources" "select-facts"} op) unsupported)))
+    :v1 (throw (IllegalArgumentException. "api v1 is retired"))
     (fn [op]
       (let [op (string/lower-case op)]
         (cond
