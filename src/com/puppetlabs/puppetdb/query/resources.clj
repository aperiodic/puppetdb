--- conflicted
+++ resolved
@@ -18,12 +18,7 @@
                                     count-sql
                                     with-query-results-cursor]]
         [com.puppetlabs.puppetdb.query :only [resource-query->sql
-<<<<<<< HEAD
-                                              resource-operators-v2
-                                              resource-operators-v3
-=======
                                               resource-operators
->>>>>>> 9bfa1235
                                               resource-columns]]
         [com.puppetlabs.puppetdb.query.paging :only [validate-order-by!]]))
 
@@ -69,15 +64,6 @@
         (assoc result :count-query (apply vector (count-sql subselect) params))
         result))))
 
-<<<<<<< HEAD
-(def v2-query->sql
-  (partial query->sql resource-operators-v2))
-
-(def v3-query->sql
-  (partial query->sql resource-operators-v3))
-
-=======
->>>>>>> 9bfa1235
 (defn deserialize-params
   [resources]
   (let [parse-params #(if % (json/parse-string %) {})]
