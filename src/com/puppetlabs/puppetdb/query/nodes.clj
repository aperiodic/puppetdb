;; ## Node query
;;
;; This implements the node query operations according to the [node query
;; spec](../spec/node.md).
;;
(ns com.puppetlabs.puppetdb.query.nodes
  (:refer-clojure :exclude [case compile conj! distinct disj! drop sort take])
  (:require [clojure.string :as string])
  (:use [com.puppetlabs.puppetdb.scf.storage-utils :only [db-serialize sql-array-query-string sql-as-numeric]]
        [clojure.core.match :only [match]]
<<<<<<< HEAD
        [com.puppetlabs.puppetdb.query :only [node-query->sql node-operators-v2 node-operators-v3 execute-query]]
=======
        [com.puppetlabs.puppetdb.query :only [node-query->sql node-operators execute-query]]
>>>>>>> 9bfa1235
        [com.puppetlabs.jdbc :only [query-to-vec with-transacted-connection valid-jdbc-query?]]
        [puppetlabs.kitchensink.core :only [keyset parse-number]]
        [com.puppetlabs.puppetdb.query.paging :only [validate-order-by!]]))

(def node-columns
  [:name :deactivated :catalog_timestamp :facts_timestamp :report_timestamp])

(defn query->sql
  "Converts a vector-structured `query` to a corresponding SQL query which will
  return nodes matching the `query`."
  [version query]
  {:pre  [((some-fn nil? sequential?) query)]
   :post [(valid-jdbc-query? %)]}
  (let [operators (node-operators version)
        [subselect & params] (if query
                               (node-query->sql operators query)
                               ["SELECT name, deactivated FROM certnames"])
        sql (format "SELECT subquery1.name,
                     subquery1.deactivated,
                     catalogs.timestamp AS catalog_timestamp,
                     certname_facts_metadata.timestamp AS facts_timestamp,
                     reports.end_time AS report_timestamp
                     FROM (%s) subquery1
                       LEFT OUTER JOIN catalogs ON subquery1.name = catalogs.certname
                       LEFT OUTER JOIN certname_facts_metadata ON subquery1.name = certname_facts_metadata.certname
                       LEFT OUTER JOIN reports ON subquery1.name = reports.certname AND reports.hash IN (SELECT report FROM latest_reports)
                     ORDER BY subquery1.name ASC"
                    subselect)]
    (apply vector sql params)))

(defn query-nodes
  "Search for nodes satisfying the given SQL filter."
  ([filter-expr] (query-nodes filter-expr nil))
  ([filter-expr paging-options]
  {:pre  [(valid-jdbc-query? filter-expr)]
   :post [(map? %)
          (vector? (:result %))
          (every? #(= (set node-columns) (keyset %)) (:result %))]}
    (validate-order-by! node-columns paging-options)
    (execute-query filter-expr paging-options)))

<<<<<<< HEAD
(def v2-query->sql
  (partial query->sql node-operators-v2))

(def v3-query->sql
  (partial query->sql node-operators-v3))

=======
>>>>>>> 9bfa1235
(defn status
  "Given a node's name, return the current status of the node.  Results
  include whether it's active and the timestamp of its most recent catalog, facts,
  and report."
  [version node]
  {:pre  [string? node]
   :post [(or (nil? %)
              (= #{:name :deactivated :catalog_timestamp :facts_timestamp :report_timestamp} (keyset %)))]}
  (let [sql     (query->sql version ["=" "name" node])
        results (query-to-vec sql)]
    (first results)))<|MERGE_RESOLUTION|>--- conflicted
+++ resolved
@@ -8,11 +8,7 @@
   (:require [clojure.string :as string])
   (:use [com.puppetlabs.puppetdb.scf.storage-utils :only [db-serialize sql-array-query-string sql-as-numeric]]
         [clojure.core.match :only [match]]
-<<<<<<< HEAD
-        [com.puppetlabs.puppetdb.query :only [node-query->sql node-operators-v2 node-operators-v3 execute-query]]
-=======
         [com.puppetlabs.puppetdb.query :only [node-query->sql node-operators execute-query]]
->>>>>>> 9bfa1235
         [com.puppetlabs.jdbc :only [query-to-vec with-transacted-connection valid-jdbc-query?]]
         [puppetlabs.kitchensink.core :only [keyset parse-number]]
         [com.puppetlabs.puppetdb.query.paging :only [validate-order-by!]]))
@@ -54,15 +50,6 @@
     (validate-order-by! node-columns paging-options)
     (execute-query filter-expr paging-options)))
 
-<<<<<<< HEAD
-(def v2-query->sql
-  (partial query->sql node-operators-v2))
-
-(def v3-query->sql
-  (partial query->sql node-operators-v3))
-
-=======
->>>>>>> 9bfa1235
 (defn status
   "Given a node's name, return the current status of the node.  Results
   include whether it's active and the timestamp of its most recent catalog, facts,
