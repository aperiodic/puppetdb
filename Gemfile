--- conflicted
+++ resolved
@@ -53,17 +53,13 @@
 end
 
 group :acceptance do
-<<<<<<< HEAD
-  gem 'beaker', '~> 2.4'
-=======
   if beaker_version
     #use the specified version
     gem 'beaker', *location_for(beaker_version)
   else
     #use the pinned version
-    gem 'beaker', '~>2.2'
+    gem 'beaker', '~>2.4'
   end
->>>>>>> a86e5b9c
   # This forces google-api-client to not download retirable 2.0.0 which lacks
   # ruby 1.9.x support.
   gem 'retriable', '~> 1.4'
