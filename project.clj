--- conflicted
+++ resolved
@@ -1,8 +1,4 @@
-<<<<<<< HEAD
 (def pdb-version "3.1.0-SNAPSHOT")
-=======
-(def pdb-version "3.0.3-SNAPSHOT")
->>>>>>> d8a5ca9a
 
 (defn deploy-info
   "Generate deployment information from the URL supplied and the username and
